{
 "cells": [
  {
   "cell_type": "markdown",
   "metadata": {},
   "source": [
    "# Getting Started: Local Tokenization\n",
    "----------"
   ]
  },
  {
   "cell_type": "markdown",
   "metadata": {},
   "source": [
    "In this tutorial, you will learn about a very simple use case when using SyferText to tokenize a python `str` or a PySyft `String` residing on a local PySyft worker (No remote workers are involved). \n",
    "\n",
    "In addition to tokenization, you will also learn how to access the vector embedding of each resulting token."
   ]
  },
  {
   "cell_type": "markdown",
   "metadata": {},
   "source": [
    "#### Author\n"
   ]
  },
  {
   "cell_type": "markdown",
   "metadata": {},
   "source": [
    "- `Alan Aboudib`  -> [@alan_aboudib](https://twitter.com/alan_aboudib) (Twitter)"
   ]
  },
  {
   "cell_type": "markdown",
   "metadata": {},
   "source": [
    "-----------------------\n",
    "\n",
    "## 1. `SyferText`'s local architecture\n",
    "\n",
    "-------------------"
   ]
  },
  {
   "cell_type": "markdown",
   "metadata": {},
   "source": [
    "SyferText's architecture is inspired by that of [spaCy](https://spacy.io/). If you are familiar with spaCy, you should feel familiar with the way SyferText works.\n",
    "\n",
    "However, unlike spaCy, SyferText is designed to leverage [PySyft](https://github.com/OpenMined/PySyft)'s ability to work with remote workers and of course to enforce privacy when designing NLP deep learning models.\n",
    "\n",
    "In this tutorial, we will focus on the local worker case. Using SyferText for remote string tokenizations is  discussed in [another tutorial](https://bit.ly/37VEJ28) that you can check out.\n",
    "\n",
    "Here is the architecture of SyferText when used for tokenizing strings on the local worker."
   ]
  },
  {
   "cell_type": "markdown",
   "metadata": {},
   "source": [
    "![SyferText architecture: local case](art/syfertext_local.png \"SyferText architecture on the local worker\")\n"
   ]
  },
  {
   "cell_type": "markdown",
   "metadata": {},
   "source": [
    "As you can notice from the above figure, a few steps are involved in the process of tokenization:\n",
    "\n",
    "1. An object of the `Language` class is instantiated when a a language model is loaded by calling the `load()` method. \n",
    "\n",
    "2. When given a PySyft `String` or a Python `str`, the `Language` object spawns a `Tokenizer` object.\n",
    "\n",
    "3. The tokenizer breaks that string down into `Token` objects. \n",
    "\n",
    "4. The `Doc` object keeps track of those tokens. \n",
    "\n",
    "In the below example, you will see what attributes such `Token` objects have. "
   ]
  },
  {
   "cell_type": "markdown",
   "metadata": {},
   "source": [
    "-----------------------\n",
    "\n",
    "## 2. Tokenizing a Python `str` object\n",
    "\n",
    "-------------------"
   ]
  },
  {
   "cell_type": "markdown",
   "metadata": {},
   "source": [
    "Let's first import SyferText. Since SyferText is based on PySyft, we also need to import the latter, as well as PyTorch:"
   ]
  },
  {
   "cell_type": "code",
   "execution_count": 1,
   "metadata": {},
   "outputs": [],
   "source": [
    "# Hide warnings (nothing to do with SyferText)\n",
    "import warnings\n",
    "warnings.filterwarnings('ignore')"
   ]
  },
  {
   "cell_type": "code",
   "execution_count": 2,
   "metadata": {},
   "outputs": [
    {
     "name": "stderr",
     "output_type": "stream",
     "text": [
      "WARNING:root:Torch was already hooked... skipping hooking process\n",
      "WARNING:root:Torch was already hooked... skipping hooking process\n"
     ]
    }
   ],
   "source": [
    "import syft as sy\n",
    "import torch\n",
    "import syfertext"
   ]
  },
  {
   "cell_type": "markdown",
   "metadata": {},
   "source": [
    "We now need to hook PyTorch using the TorchHook in PySyft"
   ]
  },
  {
   "cell_type": "code",
   "execution_count": 3,
   "metadata": {},
   "outputs": [
    {
     "name": "stderr",
     "output_type": "stream",
     "text": [
      "WARNING:root:Torch was already hooked... skipping hooking process\n"
     ]
    }
   ],
   "source": [
    "hook = sy.TorchHook(torch)"
   ]
  },
  {
   "cell_type": "markdown",
   "metadata": {},
   "source": [
    "This will endow PyTorch with magic powers, privacy-preserving deep learning powers, such as Federated Learning, Differential Privacy, encrypted training and more. To learn more about PySyft, you can check out its awesome [tutorial notebooks](https://github.com/OpenMined/PySyft/tree/master/examples/tutorials)."
   ]
  },
  {
   "cell_type": "markdown",
   "metadata": {},
   "source": [
    "\n",
    "Every machine in PySyft is called a worker. Since we are using SyferText to tokenize a string on our local machine, then we should get an instance of the object representing that worker, let's call it 'me':"
   ]
  },
  {
   "cell_type": "code",
   "execution_count": 4,
   "metadata": {},
   "outputs": [],
   "source": [
    "me = hook.local_worker"
   ]
  },
  {
   "cell_type": "markdown",
   "metadata": {},
   "source": [
    "We are now ready to load the language model. The only language model available for the moment in SyferText is `en_core_web_lg`, which is a model for English language simplified from spaCy's language model with the same name. Check out the  properties of that model [here](https://spacy.io/models/en#en_core_web_lg)."
   ]
  },
  {
   "cell_type": "code",
   "execution_count": 5,
   "metadata": {},
   "outputs": [
    {
     "data": {
      "text/plain": [
       "(syfertext.language.Language, <VirtualWorker id:me #objects:0>)"
      ]
     },
     "execution_count": 5,
     "metadata": {},
     "output_type": "execute_result"
    }
   ],
   "source": [
    "nlp = syfertext.load('en_core_web_lg', owner = me)\n",
    "\n",
    "type(nlp), nlp.owner"
   ]
  },
  {
   "cell_type": "markdown",
   "metadata": {},
   "source": [
    "Notice from the cell's output that the `nlp` variable is an object of the `Language` class, and similar to all PySyft objects, it has an owner, which is a PySyft `VirtualWorker` representing our local machine. "
   ]
  },
  {
   "cell_type": "markdown",
   "metadata": {},
   "source": [
    "Let's define a python native `str` object and tokenize it using the `Language` object we created:"
   ]
  },
  {
   "cell_type": "code",
<<<<<<< HEAD
   "execution_count": 15,
=======
   "execution_count": 6,
>>>>>>> bf6b297c
   "metadata": {},
   "outputs": [
    {
     "data": {
      "text/plain": [
       "(syfertext.doc.Doc, <VirtualWorker id:me #objects:0>, 14)"
      ]
     },
<<<<<<< HEAD
     "execution_count": 15,
=======
     "execution_count": 6,
>>>>>>> bf6b297c
     "metadata": {},
     "output_type": "execute_result"
    }
   ],
   "source": [
    "my_str = 'Dr. doom! is  ({token-izing a python! string'\n",
    "\n",
    "# Tokenization happens here\n",
    "doc = nlp(my_str)\n",
    "\n",
    "# A Doc object is returned\n",
    "type(doc), doc.owner, len(doc)"
   ]
  },
  {
   "cell_type": "markdown",
   "metadata": {},
   "source": [
    "Notice that calling the `Language` object with the `str` object we defined as an argument returns a `Doc` object (a document object). The latter is also a PySyft object that has an owner (the local worker in this case)."
   ]
  },
  {
   "cell_type": "markdown",
   "metadata": {},
   "source": [
    "In order to get access to `Token` objects, we can simply iterate through the `Doc` object. Again, if you know spaCy, this should be familiar to you:"
   ]
  },
  {
   "cell_type": "code",
<<<<<<< HEAD
   "execution_count": 16,
=======
   "execution_count": 7,
>>>>>>> bf6b297c
   "metadata": {
    "scrolled": true
   },
   "outputs": [
    {
     "name": "stdout",
     "output_type": "stream",
     "text": [
<<<<<<< HEAD
      "       Dr. |  True | 5994646854147611801\n",
      "      doom | False | 10674991973279043832\n",
      "         ! |  True | 16404382787692791222\n",
      "        is |  True | 13706566957105553947\n",
      "           | False | 16436286012227642228\n",
      "         ( | False | 6305030001287944198\n",
      "         { | False | 4258439968037348084\n",
      "     token | False | 12977505502605755571\n",
      "         - | False | 2717267605663978886\n",
      "     izing |  True | 7913766558530700748\n",
      "         a |  True | 5182201742351716208\n",
      "    python | False | 17162076245381424065\n",
      "         ! |  True | 16404382787692791222\n",
      "    string | False | 13891782705740509576\n"
=======
      "       Dr. |  True |   0 | 3\n",
      "      doom | False |   4 | 8\n",
      "         ! |  True |   8 | 9\n",
      "        is |  True |  10 | 12\n",
      "           | False |  13 | 14\n",
      "         ( | False |  14 | 15\n",
      "         { | False |  15 | 16\n",
      "     token | False |  16 | 22\n",
      "         - | False |  21 | 23\n",
      "     izing |  True |  22 | 28\n",
      "         a |  True |  28 | 29\n",
      "    python | False |  30 | 36\n",
      "         ! |  True |  36 | 37\n",
      "    string | False |  38 | 44\n"
>>>>>>> bf6b297c
     ]
    }
   ],
   "source": [
    "for token in doc:\n",
    "    print('%10s | %5s | %s'%(token, token.space_after, token.orth))"
   ]
  },
  {
   "cell_type": "markdown",
   "metadata": {},
   "source": [
    "You can see that `Token` objects can be used to get access to the underlying string, to whether that string is followed by a space or not in the original sentence, and to the string's hash. We can also get the vector embedding for each token using the vector attribute.\n"
   ]
  },
  {
   "cell_type": "markdown",
   "metadata": {},
   "source": [
    "Get off-the-shelf token vectors of the third word of the original sentence"
   ]
  },
  {
   "cell_type": "code",
<<<<<<< HEAD
   "execution_count": 17,
=======
   "execution_count": 9,
>>>>>>> bf6b297c
   "metadata": {},
   "outputs": [
    {
     "name": "stdout",
     "output_type": "stream",
     "text": [
      "!\n"
     ]
    }
   ],
   "source": [
    "print(doc[2])"
   ]
  },
  {
   "cell_type": "code",
<<<<<<< HEAD
   "execution_count": 18,
=======
   "execution_count": 10,
>>>>>>> bf6b297c
   "metadata": {
    "scrolled": true
   },
   "outputs": [
    {
     "data": {
      "text/plain": [
       "array([-2.6554e-01,  3.3531e-01,  2.1860e-01, -3.0100e-01, -5.5470e-02,\n",
       "       -2.4236e-01,  1.7236e-01, -1.6334e-01, -1.0900e-01,  1.2671e+00,\n",
       "       -3.3449e-01,  2.0911e-01, -1.0205e-02,  2.7530e-01, -1.8455e-01,\n",
       "        1.7111e-02, -3.7401e-02,  1.3706e+00, -1.7785e-01, -1.5351e-01,\n",
       "        9.9583e-02, -3.1839e-01,  7.7433e-02,  4.9495e-02, -5.3451e-02,\n",
       "       -3.4892e-02,  1.6875e-01,  2.8741e-02,  2.0523e-01, -1.0273e-01,\n",
       "        1.2935e-01,  3.5585e-01,  4.0188e-03,  7.9254e-02,  2.4425e-01,\n",
       "        2.7667e-01,  8.0892e-02,  3.0308e-01, -8.5076e-02,  1.0352e-03,\n",
       "        1.2730e-01,  1.1868e-01,  2.0868e-01, -1.4019e-01,  2.4865e-01,\n",
       "        3.1383e-01, -5.5654e-01,  8.6916e-02,  4.0284e-01,  3.6714e-02,\n",
       "        1.4341e-01,  3.0447e-01,  1.7679e-01, -2.0325e-01, -8.6745e-02,\n",
       "       -5.9375e-02,  1.0775e-01,  2.6919e-01,  3.6491e-02,  1.2037e-01,\n",
       "       -1.8979e-01,  1.9414e-01, -1.8552e-02, -4.5914e-01,  1.2681e-01,\n",
       "       -5.4521e-02, -2.2054e-01,  1.1147e-01,  8.4313e-03,  2.0667e-01,\n",
       "        3.1060e-01, -9.2659e-02,  3.1766e-01,  1.6209e-01,  4.5862e-01,\n",
       "        1.1182e-04, -8.8286e-02, -3.7030e-01,  5.3689e-02,  7.9508e-01,\n",
       "       -2.4994e-01,  4.3256e-01,  8.8471e-02,  4.1864e-01,  1.1771e-01,\n",
       "        4.6896e-02,  5.3549e-01, -8.6838e-01,  1.5809e-01,  4.9917e-01,\n",
       "        2.6179e-01,  5.2140e-01,  3.5645e-01,  1.4372e-01, -3.6987e-01,\n",
       "       -1.4000e-01, -6.2828e-01, -3.1675e-01, -1.9247e-02, -7.4357e-02,\n",
       "        2.0714e-01, -1.5843e-01, -2.9743e-01, -2.1549e-01,  8.0076e-02,\n",
       "        1.1832e+00,  4.8673e-01,  1.4721e-01,  1.2630e-01,  2.6231e-02,\n",
       "        3.6053e-01, -6.8196e-01,  5.5184e-01,  6.1528e-02,  3.3425e-03,\n",
       "        4.8489e-02,  1.3825e-01, -1.5156e-01, -6.9840e-02, -9.9947e-02,\n",
       "        2.3865e-01,  1.3611e-01,  2.6055e-01, -4.4013e-02,  2.5868e-02,\n",
       "       -2.7526e-01, -8.4552e-02,  4.6746e-02,  8.6153e-02, -1.8508e-01,\n",
       "       -9.3114e-02, -5.9787e-01, -2.5463e-01,  8.2126e-02, -1.4104e-01,\n",
       "        2.4358e-01, -2.4225e-01,  2.9690e-01, -1.6202e-01,  6.0339e-01,\n",
       "       -2.0813e+00,  5.5412e-01,  7.6675e-01, -1.9920e-01,  3.2305e-01,\n",
       "       -1.7755e-01, -1.6761e-01,  3.8451e-01, -3.4128e-01,  3.8295e-02,\n",
       "       -2.0701e-01,  8.7338e-01, -2.2934e-01, -1.4054e-01,  4.9033e-01,\n",
       "       -3.6845e-01,  2.6926e-01, -4.0554e-01,  3.4307e-01, -1.7314e-01,\n",
       "        1.8955e-01, -1.5305e-01, -7.7203e-02, -3.4467e-01,  9.9602e-02,\n",
       "        2.4910e-01, -1.5662e-01, -1.4328e-01,  3.2020e-02,  5.7149e-01,\n",
       "       -9.7738e-03, -8.4682e-02, -3.1799e-01,  1.0101e-01, -1.6099e-01,\n",
       "        6.6370e-02,  2.5543e-01,  1.5427e-01, -3.7382e-01, -1.0029e-01,\n",
       "       -2.4851e-01, -9.9441e-02, -1.6696e-01, -2.5520e-01, -2.6483e-01,\n",
       "       -5.4984e-01, -4.7636e-01, -3.0128e-01,  1.9842e-01,  6.2700e-02,\n",
       "       -1.1024e-01, -2.1813e-01,  3.3200e-01,  2.7030e-01,  2.4467e-02,\n",
       "        2.2990e-01,  2.9060e-03, -3.2990e-01,  7.4210e-01,  1.7305e-01,\n",
       "       -3.4286e-01,  1.0717e-01,  2.5081e-01, -5.1652e-02,  2.1430e-01,\n",
       "        5.6340e-02, -5.5078e-02,  2.3547e-01,  9.8905e-02, -4.9870e-01,\n",
       "       -4.0825e-02, -4.3741e-01, -1.5599e-01,  1.2596e-01, -5.2259e-03,\n",
       "        4.2925e-01,  3.7281e-01, -5.4302e-02, -5.4095e-01,  3.6250e-01,\n",
       "       -3.0536e-01,  1.4411e-01, -2.7903e-01,  4.5630e-02,  2.7276e-01,\n",
       "       -4.9394e-02, -3.0396e-01,  5.3267e-01, -6.6274e-03, -1.0888e-01,\n",
       "        1.2579e-01, -3.4876e-01, -1.7502e-01, -2.6133e-02,  2.5876e-02,\n",
       "        4.6289e-01, -1.1516e-01, -1.9461e-01, -1.7781e-01, -1.8374e-01,\n",
       "        2.0147e-01, -2.1280e-01, -1.5289e-01,  1.7298e-01,  2.2503e-01,\n",
       "       -9.5777e-02, -7.4261e-02,  5.2321e-02,  1.6853e-01,  5.8565e-01,\n",
       "        2.7345e-02,  1.2770e-01, -4.0630e-01, -1.3299e-01, -2.1093e-01,\n",
       "        5.9611e-01,  1.7409e-01,  1.2483e-01, -1.5014e-01, -4.6455e-02,\n",
       "       -1.0728e-02, -1.4175e-01, -3.8314e-01,  4.1410e-02, -2.5619e-01,\n",
       "       -4.2536e-02,  3.5050e-01, -2.4369e-01,  5.3533e-01,  2.5372e-01,\n",
       "       -5.9328e-01, -1.6591e-02, -7.2031e-01,  9.2813e-02, -4.5688e-01,\n",
       "       -1.0833e-01, -3.8946e-02, -3.5834e-02,  2.0215e-01,  4.0055e-01,\n",
       "        3.7802e-01, -1.2920e-01, -9.1766e-03, -1.0482e-02,  4.3290e-02,\n",
       "        1.3123e-01,  3.3219e-01,  1.5346e-01,  3.5997e-02, -8.3019e-03,\n",
       "       -3.8645e-01, -1.5056e-01, -3.2827e-02, -1.0529e-01,  2.8397e-01,\n",
       "       -2.5500e-01,  1.5195e-01, -1.7859e-01, -6.2878e-02,  1.6232e-01],\n",
       "      dtype=float32)"
      ]
     },
<<<<<<< HEAD
     "execution_count": 18,
=======
     "execution_count": 10,
>>>>>>> bf6b297c
     "metadata": {},
     "output_type": "execute_result"
    }
   ],
   "source": [
    "doc[2].vector"
   ]
  },
  {
   "cell_type": "markdown",
   "metadata": {},
   "source": [
    "So we tokenized a python native string, let's now do the same with a PySyft `String`."
   ]
  },
  {
   "cell_type": "markdown",
   "metadata": {},
   "source": [
    "-----------------------\n",
    "\n",
    "## 3. Tokenizing a PySyft `String` object\n",
    "\n",
    "-------------------"
   ]
  },
  {
   "cell_type": "markdown",
   "metadata": {},
   "source": [
    "PySyft has its own string type which is basically a wrapper around the native `str` type with additional PySyft magic such as the ability to send a string to a remote worker and to manipulate it from the comfort of the local worker. We are not going to discuss this here since we are only doing local string tokenization. \n",
    "\n",
    "Let's import the PySyft's `String` class:"
   ]
  },
  {
   "cell_type": "code",
<<<<<<< HEAD
   "execution_count": 19,
=======
   "execution_count": 11,
>>>>>>> bf6b297c
   "metadata": {},
   "outputs": [],
   "source": [
    "from syft.generic.string import String"
   ]
  },
  {
   "cell_type": "markdown",
   "metadata": {},
   "source": [
    "Let's now define a PySyft `String` to tokenize:"
   ]
  },
  {
   "cell_type": "code",
<<<<<<< HEAD
   "execution_count": 20,
=======
   "execution_count": 12,
>>>>>>> bf6b297c
   "metadata": {},
   "outputs": [
    {
     "data": {
      "text/plain": [
       "(syft.generic.string.String, <VirtualWorker id:me #objects:0>)"
      ]
     },
<<<<<<< HEAD
     "execution_count": 20,
=======
     "execution_count": 12,
>>>>>>> bf6b297c
     "metadata": {},
     "output_type": "execute_result"
    }
   ],
   "source": [
    "my_string = String('I am token#izing a PySyft String object')\n",
    "\n",
    "type(my_string), my_string.owner"
   ]
  },
  {
   "cell_type": "markdown",
   "metadata": {},
   "source": [
    "Notice that the PySyft `String` is owned by the local worker."
   ]
  },
  {
   "cell_type": "markdown",
   "metadata": {},
   "source": [
    "Let's now use the `Language` object we created earlier to tokenize it:"
   ]
  },
  {
   "cell_type": "code",
<<<<<<< HEAD
   "execution_count": 21,
=======
   "execution_count": 13,
>>>>>>> bf6b297c
   "metadata": {},
   "outputs": [
    {
     "name": "stdout",
     "output_type": "stream",
     "text": [
      "         I |  True | 5943131912006430202\n",
      "        am |  True | 11728213064939857863\n",
      "token#izing |  True | 5371500643362927579\n",
      "         a |  True | 5182201742351716208\n",
      "    PySyft |  True | 13286865392898898656\n",
      "    String |  True | 13847508276233069841\n",
      "    object | False | 10176415242575268008\n"
     ]
    }
   ],
   "source": [
    "doc = nlp(my_string)\n",
    "\n",
    "for token in doc:\n",
    "    print('%10s | %5s | %s'%(token, token.space_after, token.orth))"
   ]
  },
  {
   "cell_type": "markdown",
   "metadata": {},
   "source": [
    "You will also be able to get the embedding vector using the `vector` attribute. Pretty convenient right? Using either a PySyft `string` or a `str` object does not change the way SyferText is used."
   ]
  },
  {
   "cell_type": "markdown",
   "metadata": {},
   "source": [
    "### That's it!"
   ]
  },
  {
   "cell_type": "markdown",
   "metadata": {},
   "source": [
    "You should have a better sense of how SyferText works on a local worker by now. However, keep in mind that SyferText is still in its early developement phase. Things are evolving and more features will be added soon."
   ]
  },
  {
   "cell_type": "markdown",
   "metadata": {},
   "source": [
    "If you have any questions or suggestions, you can DM me on OpenMined's [slack channel](http://slack.openmined.org/), or otherwise directly on my [Twitter page](https://twitter.com/alan_aboudib)."
   ]
  }
 ],
 "metadata": {
  "kernelspec": {
   "display_name": "Python 3",
   "language": "python",
   "name": "python3"
  },
  "language_info": {
   "codemirror_mode": {
    "name": "ipython",
    "version": 3
   },
   "file_extension": ".py",
   "mimetype": "text/x-python",
   "name": "python",
   "nbconvert_exporter": "python",
   "pygments_lexer": "ipython3",
   "version": "3.6.9"
  }
 },
 "nbformat": 4,
 "nbformat_minor": 4
}<|MERGE_RESOLUTION|>--- conflicted
+++ resolved
@@ -221,11 +221,9 @@
   },
   {
    "cell_type": "code",
-<<<<<<< HEAD
+
    "execution_count": 15,
-=======
-   "execution_count": 6,
->>>>>>> bf6b297c
+
    "metadata": {},
    "outputs": [
     {
@@ -234,11 +232,9 @@
        "(syfertext.doc.Doc, <VirtualWorker id:me #objects:0>, 14)"
       ]
      },
-<<<<<<< HEAD
+
      "execution_count": 15,
-=======
-     "execution_count": 6,
->>>>>>> bf6b297c
+
      "metadata": {},
      "output_type": "execute_result"
     }
@@ -269,11 +265,9 @@
   },
   {
    "cell_type": "code",
-<<<<<<< HEAD
+
    "execution_count": 16,
-=======
-   "execution_count": 7,
->>>>>>> bf6b297c
+
    "metadata": {
     "scrolled": true
    },
@@ -282,7 +276,7 @@
      "name": "stdout",
      "output_type": "stream",
      "text": [
-<<<<<<< HEAD
+
       "       Dr. |  True | 5994646854147611801\n",
       "      doom | False | 10674991973279043832\n",
       "         ! |  True | 16404382787692791222\n",
@@ -297,22 +291,6 @@
       "    python | False | 17162076245381424065\n",
       "         ! |  True | 16404382787692791222\n",
       "    string | False | 13891782705740509576\n"
-=======
-      "       Dr. |  True |   0 | 3\n",
-      "      doom | False |   4 | 8\n",
-      "         ! |  True |   8 | 9\n",
-      "        is |  True |  10 | 12\n",
-      "           | False |  13 | 14\n",
-      "         ( | False |  14 | 15\n",
-      "         { | False |  15 | 16\n",
-      "     token | False |  16 | 22\n",
-      "         - | False |  21 | 23\n",
-      "     izing |  True |  22 | 28\n",
-      "         a |  True |  28 | 29\n",
-      "    python | False |  30 | 36\n",
-      "         ! |  True |  36 | 37\n",
-      "    string | False |  38 | 44\n"
->>>>>>> bf6b297c
      ]
     }
    ],
@@ -337,11 +315,9 @@
   },
   {
    "cell_type": "code",
-<<<<<<< HEAD
+
    "execution_count": 17,
-=======
-   "execution_count": 9,
->>>>>>> bf6b297c
+
    "metadata": {},
    "outputs": [
     {
@@ -358,11 +334,9 @@
   },
   {
    "cell_type": "code",
-<<<<<<< HEAD
+
    "execution_count": 18,
-=======
-   "execution_count": 10,
->>>>>>> bf6b297c
+
    "metadata": {
     "scrolled": true
    },
@@ -433,11 +407,9 @@
        "      dtype=float32)"
       ]
      },
-<<<<<<< HEAD
+
      "execution_count": 18,
-=======
-     "execution_count": 10,
->>>>>>> bf6b297c
+
      "metadata": {},
      "output_type": "execute_result"
     }
@@ -475,11 +447,9 @@
   },
   {
    "cell_type": "code",
-<<<<<<< HEAD
+
    "execution_count": 19,
-=======
-   "execution_count": 11,
->>>>>>> bf6b297c
+
    "metadata": {},
    "outputs": [],
    "source": [
@@ -495,11 +465,9 @@
   },
   {
    "cell_type": "code",
-<<<<<<< HEAD
+
    "execution_count": 20,
-=======
-   "execution_count": 12,
->>>>>>> bf6b297c
+
    "metadata": {},
    "outputs": [
     {
@@ -508,11 +476,9 @@
        "(syft.generic.string.String, <VirtualWorker id:me #objects:0>)"
       ]
      },
-<<<<<<< HEAD
+
      "execution_count": 20,
-=======
-     "execution_count": 12,
->>>>>>> bf6b297c
+
      "metadata": {},
      "output_type": "execute_result"
     }
@@ -539,11 +505,9 @@
   },
   {
    "cell_type": "code",
-<<<<<<< HEAD
+
    "execution_count": 21,
-=======
-   "execution_count": 13,
->>>>>>> bf6b297c
+
    "metadata": {},
    "outputs": [
     {
