--- conflicted
+++ resolved
@@ -23,11 +23,7 @@
     install_requires=[
         "tqdm==4.36.1",
         "mmh3==2.5.1",
-<<<<<<< HEAD
-        "syft @ git+https://github.com/OpenMined/PySyft.git@v0.2.9#egg=syft",
-=======
         "syft @ git+https://github.com/Nilanshrajput/PySyft.git@GridClients_Serialize_correction#egg=syft",
->>>>>>> 1abcce67
         "requests==2.22.0",
     ],
     extras_require={
