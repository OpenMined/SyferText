--- conflicted
+++ resolved
@@ -1,35 +1,3 @@
-<<<<<<< HEAD
-from setuptools import setup
-from setuptools import find_packages
-
-
-setup(
-    name="syfertext",
-    author="Alan Aboudib",
-    author_email="agabudeeb@gmail.com",
-    description="A privacy preserving NLP framework",
-    url="https://github.com/OpenMined/SyferText",
-    keywords="nlp smpc secure multi-party computation federated learning deep learning artificial intelligence secure model sharin natural language processing spacy spaCy",
-    classifier=["Programming Language :: Python :: 3.6", "Operating System :: OS Independent"],
-    license="Apache-2.0",
-    version="0.1.0",
-    packages=find_packages(),
-    install_requires=[
-        "mmh3==2.5.1",
-        "syft @ git+https://github.com/OpenMined/PySyft@1eb369ae3a1865789f5809bec59f066ac1cbe58d",
-        "requests==2.22.0",
-    ],
-    extras_require={
-        "test": [
-            "black>=19.10b0",
-            "pytest>=5.4.3",
-            "pytest-black>=0.3.10",
-            "jupyter>=1.0.0",
-            "papermill>=2.1.2",
-        ]
-    },
-)
-=======
 from setuptools import setup
 from setuptools import find_packages
 import os
@@ -48,7 +16,7 @@
     keywords="nlp smpc secure multi-party computation federated learning deep learning artificial intelligence secure model sharin natural language processing spacy spaCy",
     classifier=["Programming Language :: Python :: 3.7", "Operating System :: OS Independent"],
     license="Apache-2.0",
-    version="0.0.1",
+    version="0.1.0",
     packages=find_packages(),
     long_description=read("README.md"),
     long_description_content_type="text/markdown",
@@ -63,5 +31,4 @@
         ]
     },
     classifiers=["Programming Language :: Python :: 3", "Operating System :: OS Independent"],
-)
->>>>>>> 42559738
+)