import pickle
import os
from pathlib import Path
import importlib
import torch
from typing import Union
from typing import Dict

from .utils import hash_string


class Vectors:
<<<<<<< HEAD
    def __init__(self, hash2row: Dict[int, int], vectors: np.ndarray):
=======
    def __init__(self, hash2row: Dict[int, int], vectors: torch.tensor):
>>>>>>> 5366f7d9
        """Creates the Vectors object.

        Args:
            hash2row: A dictionary that maps each token hash to an index that
                points to the embedding vector of that token in `vectors`.
                This index can also be used as an input to a an embedding layer.
            vectors: A 2D numpy array that contains the word embeddings of tokens.
        """

        self.hash2row = hash2row
<<<<<<< HEAD
        self.vectors = vectors

        # Create a default vector that is returned
        # when an out-of-vocabulary token is encountered
        # This will create the self.default_vector property
        self._create_default_vector()

    def _create_default_vector(self) -> None:
        """Create a default vector that is returned
        when an out-of-vocabulary token is encountered

        Modifies:
            self.default_vectors: This property is created or modified by
        this method

        """

        # Create the default vector as a numpy array if the `vectors` property is
        # set.

        if isinstance(self.vectors, np.ndarray):
            self.default_vector = np.zeros(self.vectors.shape[1], dtype=self.vectors.dtype)

    def load_data(self, hash2row: Dict[int, int], vectors: np.ndarray):
=======
        if vectors is not None:
            self.vectors = torch.tensor(vectors, dtype=torch.float)
        else:
            self.vectors = vectors

        # Create a default vector that is returned
        # when an out-of-vocabulary token is encountered
        # This will create the self.default_vector property
        self._create_default_vector()

    def _create_default_vector(self) -> None:
        """Create a default vector that is returned
        when an out-of-vocabulary token is encountered

        Modifies:
            self.default_vectors: This property is created or modified by
        this method

        """

        # Create the default vector as a numpy array if the `vectors` property is
        # set.
        if self.vectors is not None:
            self.default_vector = torch.zeros(self.vectors.shape[1], dtype=torch.float)

    def load_data(self, hash2row: Dict[int, int], vectors: torch.tensor):
>>>>>>> 5366f7d9
        """Loads the vector data. This is needed when the Vocab object loads its
        state, which might contain vector data.

        Args:
            hash2row: A dictionary that maps each token hash to an index that
                points to the embedding vector of that token in `vectors`.
                This index can also be used as an input to a an embedding layer.
            vectors: A 2D numpy array that contains the word embeddings of tokens.
        """

        self.hash2row = hash2row
<<<<<<< HEAD
        self.vectors = vectors

        # Create the default vector return in case of
        # out-of-vocabulary
        self._create_default_vector()

    def has_vector(self, word: str):
        """Checks whether 'word' has a vector or not in self.vectors
=======
        if vectors is not None:
            self.vectors = torch.tensor(vectors, dtype=torch.float)
        else:
            self.vectors = vectors

        # Create the default vector return in case of
        # out-of-vocabulary
        self._create_default_vector()

    def has_vector(self, key: Union[str, int]) -> bool:
        """Checks whether 'word' has a vector or not in self.data
>>>>>>> 5366f7d9

        Args:
            key: the word or its hash to which we wish to test whether a vector exists or not.

        Returns:
<<<<<<< HEAD
            True if a vector for 'word' already exists in self.vectors.
=======
            True if a vector for 'word' already exists.
>>>>>>> 5366f7d9
        """

        if self.vectors is None:
            return False

<<<<<<< HEAD
        # Create the word hash
        key = hash_string(word)

        # if the key exists return True
        if key in self.hash2row:
=======
        if isinstance(key, str):
            # Create the word hash key
            orth = hash_string(key)

        else:
            orth = key

        # if the key exists return True
        if orth in self.hash2row:
>>>>>>> 5366f7d9
            return True

        else:
            return False

    def __getitem__(self, word):
        """takes a word as a string and returns the corresponding vector

        Args:
            word (str): the word to which we wish to return a vector.

        Returns:
            The vector embedding of the word.
            if no vector is found, self.default_vector is returned.
        """

        # Make sure the Vocab has a `vector` property set.
        assert self.vectors is not None, "No vector array is loaded in 'Vocab'."

        # if the key does not exists return default vector
        if not self.has_vector(word):
            return self.default_vector

        # Create the word hash key
        key = hash_string(word)

        # Get the vector row corresponding to the hash
        row = self.hash2row[key]

        # Get the vector
        vector = self.vectors[row]

        return vector<|MERGE_RESOLUTION|>--- conflicted
+++ resolved
@@ -10,11 +10,7 @@
 
 
 class Vectors:
-<<<<<<< HEAD
-    def __init__(self, hash2row: Dict[int, int], vectors: np.ndarray):
-=======
     def __init__(self, hash2row: Dict[int, int], vectors: torch.tensor):
->>>>>>> 5366f7d9
         """Creates the Vectors object.
 
         Args:
@@ -25,32 +21,6 @@
         """
 
         self.hash2row = hash2row
-<<<<<<< HEAD
-        self.vectors = vectors
-
-        # Create a default vector that is returned
-        # when an out-of-vocabulary token is encountered
-        # This will create the self.default_vector property
-        self._create_default_vector()
-
-    def _create_default_vector(self) -> None:
-        """Create a default vector that is returned
-        when an out-of-vocabulary token is encountered
-
-        Modifies:
-            self.default_vectors: This property is created or modified by
-        this method
-
-        """
-
-        # Create the default vector as a numpy array if the `vectors` property is
-        # set.
-
-        if isinstance(self.vectors, np.ndarray):
-            self.default_vector = np.zeros(self.vectors.shape[1], dtype=self.vectors.dtype)
-
-    def load_data(self, hash2row: Dict[int, int], vectors: np.ndarray):
-=======
         if vectors is not None:
             self.vectors = torch.tensor(vectors, dtype=torch.float)
         else:
@@ -77,7 +47,6 @@
             self.default_vector = torch.zeros(self.vectors.shape[1], dtype=torch.float)
 
     def load_data(self, hash2row: Dict[int, int], vectors: torch.tensor):
->>>>>>> 5366f7d9
         """Loads the vector data. This is needed when the Vocab object loads its
         state, which might contain vector data.
 
@@ -89,16 +58,6 @@
         """
 
         self.hash2row = hash2row
-<<<<<<< HEAD
-        self.vectors = vectors
-
-        # Create the default vector return in case of
-        # out-of-vocabulary
-        self._create_default_vector()
-
-    def has_vector(self, word: str):
-        """Checks whether 'word' has a vector or not in self.vectors
-=======
         if vectors is not None:
             self.vectors = torch.tensor(vectors, dtype=torch.float)
         else:
@@ -110,29 +69,17 @@
 
     def has_vector(self, key: Union[str, int]) -> bool:
         """Checks whether 'word' has a vector or not in self.data
->>>>>>> 5366f7d9
 
         Args:
             key: the word or its hash to which we wish to test whether a vector exists or not.
 
         Returns:
-<<<<<<< HEAD
-            True if a vector for 'word' already exists in self.vectors.
-=======
             True if a vector for 'word' already exists.
->>>>>>> 5366f7d9
         """
 
         if self.vectors is None:
             return False
 
-<<<<<<< HEAD
-        # Create the word hash
-        key = hash_string(word)
-
-        # if the key exists return True
-        if key in self.hash2row:
-=======
         if isinstance(key, str):
             # Create the word hash key
             orth = hash_string(key)
@@ -142,7 +89,6 @@
 
         # if the key exists return True
         if orth in self.hash2row:
->>>>>>> 5366f7d9
             return True
 
         else:
