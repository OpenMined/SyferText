import pickle
import os
from pathlib import Path
import importlib
import torch
from typing import Union
from typing import Dict

from .utils import hash_string


class Vectors:
<<<<<<< HEAD
    def __init__(self, hash2row: Dict[int, int], vectors: torch.tensor):
=======
    def __init__(self, hash2row: Dict[int, int], vectors: np.ndarray):
>>>>>>> d06f7303
        """Creates the Vectors object.

        Args:
            hash2row: A dictionary that maps each token hash to an index that
                points to the embedding vector of that token in `vectors`.
                This index can also be used as an input to a an embedding layer.
            vectors: A 2D numpy array that contains the word embeddings of tokens.
        """

        self.hash2row = hash2row
<<<<<<< HEAD
        if vectors is not None:
            self.vectors = torch.tensor(vectors, dtype=torch.float)
        else:
            self.vectors = vectors

        # Create a default vector that is returned
        # when an out-of-vocabulary token is encountered
        # This will create the self.default_vector property
        self._create_default_vector()

    def _create_default_vector(self) -> None:
        """Create a default vector that is returned
        when an out-of-vocabulary token is encountered

=======
        self.vectors = vectors

        # Create a default vector that is returned
        # when an out-of-vocabulary token is encountered
        # This will create the self.default_vector property
        self._create_default_vector()

    def _create_default_vector(self) -> None:
        """Create a default vector that is returned
        when an out-of-vocabulary token is encountered

>>>>>>> d06f7303
        Modifies:
            self.default_vectors: This property is created or modified by
        this method

        """

        # Create the default vector as a numpy array if the `vectors` property is
        # set.
<<<<<<< HEAD
        if self.vectors is not None:
            self.default_vector = torch.zeros(self.vectors.shape[1], dtype=torch.float)

    def load_data(self, hash2row: Dict[int, int], vectors: torch.tensor):
=======

        if isinstance(self.vectors, np.ndarray):
            self.default_vector = np.zeros(self.vectors.shape[1], dtype=self.vectors.dtype)

    def load_data(self, hash2row: Dict[int, int], vectors: np.ndarray):
>>>>>>> d06f7303
        """Loads the vector data. This is needed when the Vocab object loads its
        state, which might contain vector data.

        Args:
            hash2row: A dictionary that maps each token hash to an index that
                points to the embedding vector of that token in `vectors`.
                This index can also be used as an input to a an embedding layer.
            vectors: A 2D numpy array that contains the word embeddings of tokens.
        """

        self.hash2row = hash2row
<<<<<<< HEAD
        if vectors is not None:
            self.vectors = torch.tensor(vectors, dtype=torch.float)
        else:
            self.vectors = vectors
=======
        self.vectors = vectors
>>>>>>> d06f7303

        # Create the default vector return in case of
        # out-of-vocabulary
        self._create_default_vector()

<<<<<<< HEAD
    def has_vector(self, key: Union[str, int]) -> bool:
        """Checks whether 'word' has a vector or not in self.data
=======
    def has_vector(self, word: str):
        """Checks whether 'word' has a vector or not in self.vectors
>>>>>>> d06f7303

        Args:
            key: the word or its hash to which we wish to test whether a vector exists or not.

        Returns:
<<<<<<< HEAD
            True if a vector for 'word' already exists.
=======
            True if a vector for 'word' already exists in self.vectors.
>>>>>>> d06f7303
        """

        if self.vectors is None:
            return False

<<<<<<< HEAD
        if isinstance(key, str):
            # Create the word hash key
            orth = hash_string(key)

        else:
            orth = key

        # if the key exists return True
        if orth in self.hash2row:
=======
        # Create the word hash
        key = hash_string(word)

        # if the key exists return True
        if key in self.hash2row:
>>>>>>> d06f7303
            return True

        else:
            return False

    def __getitem__(self, word):
        """takes a word as a string and returns the corresponding vector

        Args:
            word (str): the word to which we wish to return a vector.

        Returns:
            The vector embedding of the word.
            if no vector is found, self.default_vector is returned.
        """

        # Make sure the Vocab has a `vector` property set.
        assert self.vectors is not None, "No vector array is loaded in 'Vocab'."

        # if the key does not exists return default vector
        if not self.has_vector(word):
            return self.default_vector

        # Create the word hash key
        key = hash_string(word)

        # Get the vector row corresponding to the hash
        row = self.hash2row[key]

        # Get the vector
        vector = self.vectors[row]
<<<<<<< HEAD

        # Convert the vectors to torch Tensors
        vector = torch.tensor(vector, dtype=torch.float32)
=======
>>>>>>> d06f7303

        return vector<|MERGE_RESOLUTION|>--- conflicted
+++ resolved
@@ -10,11 +10,7 @@
 
 
 class Vectors:
-<<<<<<< HEAD
     def __init__(self, hash2row: Dict[int, int], vectors: torch.tensor):
-=======
-    def __init__(self, hash2row: Dict[int, int], vectors: np.ndarray):
->>>>>>> d06f7303
         """Creates the Vectors object.
 
         Args:
@@ -25,7 +21,6 @@
         """
 
         self.hash2row = hash2row
-<<<<<<< HEAD
         if vectors is not None:
             self.vectors = torch.tensor(vectors, dtype=torch.float)
         else:
@@ -40,19 +35,6 @@
         """Create a default vector that is returned
         when an out-of-vocabulary token is encountered
 
-=======
-        self.vectors = vectors
-
-        # Create a default vector that is returned
-        # when an out-of-vocabulary token is encountered
-        # This will create the self.default_vector property
-        self._create_default_vector()
-
-    def _create_default_vector(self) -> None:
-        """Create a default vector that is returned
-        when an out-of-vocabulary token is encountered
-
->>>>>>> d06f7303
         Modifies:
             self.default_vectors: This property is created or modified by
         this method
@@ -61,18 +43,10 @@
 
         # Create the default vector as a numpy array if the `vectors` property is
         # set.
-<<<<<<< HEAD
         if self.vectors is not None:
             self.default_vector = torch.zeros(self.vectors.shape[1], dtype=torch.float)
 
     def load_data(self, hash2row: Dict[int, int], vectors: torch.tensor):
-=======
-
-        if isinstance(self.vectors, np.ndarray):
-            self.default_vector = np.zeros(self.vectors.shape[1], dtype=self.vectors.dtype)
-
-    def load_data(self, hash2row: Dict[int, int], vectors: np.ndarray):
->>>>>>> d06f7303
         """Loads the vector data. This is needed when the Vocab object loads its
         state, which might contain vector data.
 
@@ -84,42 +58,28 @@
         """
 
         self.hash2row = hash2row
-<<<<<<< HEAD
         if vectors is not None:
             self.vectors = torch.tensor(vectors, dtype=torch.float)
         else:
             self.vectors = vectors
-=======
-        self.vectors = vectors
->>>>>>> d06f7303
 
         # Create the default vector return in case of
         # out-of-vocabulary
         self._create_default_vector()
-
-<<<<<<< HEAD
+        
     def has_vector(self, key: Union[str, int]) -> bool:
         """Checks whether 'word' has a vector or not in self.data
-=======
-    def has_vector(self, word: str):
-        """Checks whether 'word' has a vector or not in self.vectors
->>>>>>> d06f7303
-
+        
         Args:
             key: the word or its hash to which we wish to test whether a vector exists or not.
 
         Returns:
-<<<<<<< HEAD
             True if a vector for 'word' already exists.
-=======
-            True if a vector for 'word' already exists in self.vectors.
->>>>>>> d06f7303
         """
 
         if self.vectors is None:
             return False
 
-<<<<<<< HEAD
         if isinstance(key, str):
             # Create the word hash key
             orth = hash_string(key)
@@ -129,13 +89,6 @@
 
         # if the key exists return True
         if orth in self.hash2row:
-=======
-        # Create the word hash
-        key = hash_string(word)
-
-        # if the key exists return True
-        if key in self.hash2row:
->>>>>>> d06f7303
             return True
 
         else:
@@ -167,11 +120,5 @@
 
         # Get the vector
         vector = self.vectors[row]
-<<<<<<< HEAD
-
-        # Convert the vectors to torch Tensors
-        vector = torch.tensor(vector, dtype=torch.float32)
-=======
->>>>>>> d06f7303
 
         return vector