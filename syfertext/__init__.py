from .language import Language
from .pipeline import SubPipeline
<<<<<<< HEAD
from .pipeline import SimpleTagger
from .pipeline import Sentencizer
from . import utils
=======
>>>>>>> d0129ac1

import syft

from syft.workers.base import BaseWorker
import torch

from typing import Set


# Get a torch hook
hook = syft.TorchHook(torch)


def load(
    model_name, owner: BaseWorker, id: int = None, tags: Set[str] = None, description: str = None
):
    """Loads the specified language model `model_name` and returns a Language object.

    Args:
        model_name (str): The name of the language model.
        owner (BaseWorker): The worker that should own the Language object.
        id (int): The Identifier of the Language object in the worker's object registery.
        tags (set): A set of str that help search for the Language object across workers.
        description (str): A str that describes the Language object.


    Returns:
        a an object of the Language class, representing the requested language model.
    """

    # Instantiate a Language object
    nlp = Language(model_name, id=id, owner=owner, tags=tags, description=description)

    return nlp


<<<<<<< HEAD
def register_to_serde(class_type: type):
    """Adds a class `class_type` to the `serde` module of PySyft.

    This is important to enable SyferText types to be sent to remote workers.

    Args:
        class_type (type): The class to register to PySyfts' serde module.
            This enables serde to serialize and deserialize objects of that class.

    Returns:
        (int): The proto ID it is registered with
    """

    # Get the maximum integer index of detailers and add 1 to it
    # to create a new index that does not exist yet
    proto_id = max(list(serde.detailers.keys())) + 1

    # Add the simplifier
    serde.detailers[proto_id] = class_type.detail

    # Add the simplifier
    serde.simplifiers[class_type] = (proto_id, class_type.simplify)

    return proto_id


# Register some types to serde
Tokenizer.proto_id = register_to_serde(Tokenizer)
SubPipeline.proto_id = register_to_serde(SubPipeline)
SimpleTagger.proto_id = register_to_serde(SimpleTagger)
Sentencizer.proto_id = register_to_serde(Sentencizer)


=======
>>>>>>> d0129ac1
# Set the default owners of some classes
SubPipeline.owner = hook.local_worker<|MERGE_RESOLUTION|>--- conflicted
+++ resolved
@@ -1,11 +1,5 @@
 from .language import Language
 from .pipeline import SubPipeline
-<<<<<<< HEAD
-from .pipeline import SimpleTagger
-from .pipeline import Sentencizer
-from . import utils
-=======
->>>>>>> d0129ac1
 
 import syft
 
@@ -41,42 +35,5 @@
 
     return nlp
 
-
-<<<<<<< HEAD
-def register_to_serde(class_type: type):
-    """Adds a class `class_type` to the `serde` module of PySyft.
-
-    This is important to enable SyferText types to be sent to remote workers.
-
-    Args:
-        class_type (type): The class to register to PySyfts' serde module.
-            This enables serde to serialize and deserialize objects of that class.
-
-    Returns:
-        (int): The proto ID it is registered with
-    """
-
-    # Get the maximum integer index of detailers and add 1 to it
-    # to create a new index that does not exist yet
-    proto_id = max(list(serde.detailers.keys())) + 1
-
-    # Add the simplifier
-    serde.detailers[proto_id] = class_type.detail
-
-    # Add the simplifier
-    serde.simplifiers[class_type] = (proto_id, class_type.simplify)
-
-    return proto_id
-
-
-# Register some types to serde
-Tokenizer.proto_id = register_to_serde(Tokenizer)
-SubPipeline.proto_id = register_to_serde(SubPipeline)
-SimpleTagger.proto_id = register_to_serde(SimpleTagger)
-Sentencizer.proto_id = register_to_serde(Sentencizer)
-
-
-=======
->>>>>>> d0129ac1
 # Set the default owners of some classes
 SubPipeline.owner = hook.local_worker