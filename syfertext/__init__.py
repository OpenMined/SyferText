--- conflicted
+++ resolved
@@ -2,10 +2,7 @@
 from .pipeline import SubPipeline
 
 import syft
-<<<<<<< HEAD
-=======
-from syft.serde.msgpack.serde import msgpack_global_state
->>>>>>> 1fab4fb0
+
 from syft.workers.base import BaseWorker
 import torch
 
@@ -39,39 +36,6 @@
     return nlp
 
 
-<<<<<<< HEAD
-=======
-def register_to_serde(class_type: type):
-    """Adds a class `class_type` to the `serde` module of PySyft.
 
-    This is important to enable SyferText types to be sent to remote workers.
-
-    Args:
-        class_type (type): The class to register to PySyfts' serde module.
-            This enables serde to serialize and deserialize objects of that class.
-
-    Returns:
-        (int): The proto ID it is registered with
-    """
-
-    # Get the maximum integer index of detailers and add 1 to it
-    # to create a new index that does not exist yet
-    proto_id = max(list(msgpack_global_state.detailers.keys())) + 1
-
-    # Add the simplifier
-    msgpack_global_state.detailers[proto_id] = class_type.detail
-
-    # Add the simplifier
-    msgpack_global_state.simplifiers[class_type] = (proto_id, class_type.simplify)
-
-    return proto_id
-
-
-# Register some types to serde
-SubPipeline.proto_id = register_to_serde(SubPipeline)
-Tokenizer.proto_id = register_to_serde(Tokenizer)
-SimpleTagger.proto_id = register_to_serde(SimpleTagger)
-
->>>>>>> 1fab4fb0
 # Set the default owners of some classes
 SubPipeline.owner = hook.local_worker