from .language import Language
from .tokenizer import Tokenizer
from .pointers.doc_pointer import DocPointer
from .pipeline import SubPipeline
from .pipeline import SimpleTagger
<<<<<<< HEAD
from .pipeline import Sentencizer
=======
from . import utils
>>>>>>> a7b05f00

import syft
import syft.serde.msgpack.serde as serde
from syft.workers.base import BaseWorker
import torch

from typing import List, Tuple, Set
import logging
import os

# Get a torch hook
hook = syft.TorchHook(torch)


def load(
    model_name, owner: BaseWorker, id: int = None, tags: Set[str] = None, description: str = None
):
    """Loads the specified language model `model_name` and returns a Language object.

    Args:
        model_name (str): The name of the language model.
        owner (BaseWorker): The worker that should own the Language object.
        id (int): The Identifier of the Language object in the worker's object registery.
        tags (set): A set of str that help search for the Language object across workers.
        description (str): A str that describes the Language object.


    Returns:
        a an object of the Language class, representing the requested language model.
    """

    # Instantiate a Language object
    nlp = Language(model_name, id=id, owner=owner, tags=tags, description=description)

    return nlp


def register_to_serde(class_type: type):
    """Adds a class `class_type` to the `serde` module of PySyft.

    This is important to enable SyferText types to be sent to remote workers.

    Args:
        class_type (type): The class to register to PySyfts' serde module.
            This enables serde to serialize and deserialize objects of that class.

    Returns:
        (int): The proto ID it is registered with
    """

    # Get the maximum integer index of detailers and add 1 to it
    # to create a new index that does not exist yet
    proto_id = max(list(serde.detailers.keys())) + 1

    # Add the simplifier
    serde.detailers[proto_id] = class_type.detail

    # Add the simplifier
    serde.simplifiers[class_type] = (proto_id, class_type.simplify)

    return proto_id


# Register some types to serde
Tokenizer.proto_id = register_to_serde(Tokenizer)
SubPipeline.proto_id = register_to_serde(SubPipeline)
SimpleTagger.proto_id = register_to_serde(SimpleTagger)
Sentencizer.proto_id = register_to_serde(Sentencizer)


# Set the default owners of some classes
SubPipeline.owner = hook.local_worker<|MERGE_RESOLUTION|>--- conflicted
+++ resolved
@@ -3,11 +3,8 @@
 from .pointers.doc_pointer import DocPointer
 from .pipeline import SubPipeline
 from .pipeline import SimpleTagger
-<<<<<<< HEAD
 from .pipeline import Sentencizer
-=======
 from . import utils
->>>>>>> a7b05f00
 
 import syft
 import syft.serde.msgpack.serde as serde
