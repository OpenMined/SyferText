--- conflicted
+++ resolved
@@ -28,13 +28,9 @@
     local worker as the default owner.
     """
 
-<<<<<<< HEAD
     def __init__(
         self, pipeline_name: str, id: Union[str, int] = None, pipes: List[callable] = None
     ):
-=======
-    def __init__(self, model_name: str, id: Union[str, int] = None, pipes: List[callable] = None):
->>>>>>> 8835c085
         """Initializes the object from a list of pipes.
 
         Initialization from a list of pipes is optional. This is
@@ -64,11 +60,7 @@
 
         # Set the name of the pipeline to which this
         # subpipeline belongs
-<<<<<<< HEAD
         self.pipeline_name = pipeline_name
-=======
-        self.model_name = model_name
->>>>>>> 8835c085
 
         # Create the subpipeline
         self.subpipeline = pipes
@@ -80,13 +72,8 @@
         self.subpipeline.
         """
 
-<<<<<<< HEAD
         for pipe in self.subpipeline:
             pipe.load_state()
-=======
-        for pipe, name in zip(self.subpipeline, self.pipe_names):
-            pipe.load_state(name=name)
->>>>>>> 8835c085
 
     def load_template(self, template: dict, factories: Dict[str, type]):
         """Loads the subpipeline template.
@@ -103,7 +90,7 @@
         # set the pipe names property
         self.pipe_names = template["names"]
         # Create the subpipeline property
-<<<<<<< HEAD
+
         self.subpipeline = []
 
         for name in template["names"]:
@@ -118,12 +105,6 @@
 
             # Add the component to the subpipeline
             self.subpipeline.append(component)
-=======
-        self.subpipeline = [
-            factories[name](model_name=self.model_name, owner=self.owner)
-            for name in template["names"]
-        ]
->>>>>>> 8835c085
 
     def __call__(
         self, input: Union[str, String, Doc] = None, input_id: Union[str, int] = None
@@ -178,11 +159,9 @@
         for pipe in self.subpipeline[1:]:
             doc = pipe(doc)
 
-<<<<<<< HEAD
         if doc.has_attribute("syfertext_sentiment__sentiment_classifier"):
             print(doc._.syfertext_sentiment__sentiment_classifier)
-=======
->>>>>>> 8835c085
+
         # If the Language object using this subpipeline
         # is located on a different worker, then
         # return the id of the Doc object, not the Doc
@@ -262,11 +241,7 @@
         # Simplify the attributes and pipe components
         id_simple = serde._simplify(worker, subpipeline.id)
         client_id_simple = serde._simplify(worker, subpipeline.client_id)
-<<<<<<< HEAD
         pipeline_name_simple = serde._simplify(worker, subpipeline.pipeline_name)
-=======
-        model_name_simple = serde._simplify(worker, subpipeline.model_name)
->>>>>>> 8835c085
         pipe_names_simple = serde._simplify(worker, subpipeline.pipe_names)
 
         # A list to store the simplified pipes
@@ -296,18 +271,18 @@
         """
 
         # Unpack the simplified object
-        id_simple, client_id_simple, pipeline_name_simple, pipe_names_simple, pipes_simple = (
-            simple_obj
-        )
+        (
+            id_simple,
+            client_id_simple,
+            pipeline_name_simple,
+            pipe_names_simple,
+            pipes_simple,
+        ) = simple_obj
 
         # Detail the client ID and the pipe names
         id = serde._detail(worker, id_simple)
         client_id = serde._detail(worker, client_id_simple)
-<<<<<<< HEAD
         pipeline_name = serde._detail(worker, pipeline_name_simple)
-=======
-        model_name = serde._detail(worker, model_name_simple)
->>>>>>> 8835c085
         pipe_names = serde._detail(worker, pipe_names_simple)
 
         # Initialize a list of pipes
@@ -326,11 +301,7 @@
             pipes.append(pipe)
 
         # Create the subpipeline object and set the client ID
-<<<<<<< HEAD
         subpipeline = SubPipeline(id=id, pipeline_name=pipeline_name, pipes=pipes)
-=======
-        subpipeline = SubPipeline(id=id, model_name=model_name, pipes=pipes)
->>>>>>> 8835c085
 
         # Set some key properties
         subpipeline.client_id = client_id
