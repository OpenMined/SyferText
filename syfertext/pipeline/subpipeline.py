from ..doc import Doc
from ..pointers.doc_pointer import DocPointer
from .pointers import SubPipelinePointer
from ..utils import msgpack_code_generator

import syft as sy
from syft.generic.abstract.sendable import AbstractSendable
from syft.workers.base import BaseWorker
from syft.generic.string import String
from syft.generic.pointers.string_pointer import StringPointer
from syft.generic.pointers.object_pointer import ObjectPointer
import syft.serde.msgpack.serde as serde
from syft.serde.msgpack.serde import msgpack_global_state

from typing import Union
from typing import Dict
from typing import List
from typing import Tuple


class SubPipeline(AbstractSendable):
    """This class defines a subpipeline. A subpipeline
    is an PySyft object that encapsulate one or more
    pipe components that operate on the same worker.

    At initialization of SyferText, a `owner` property
    is assigned to this class, and holds the PySyft
    local worker as the default owner.
    """

    def __init__(self, model_name: str, id: Union[str, int] = None, pipes: List[callable] = None):
        """Initializes the object from a list of pipes.

        Initialization from a list of pipes is optional. This is
        only done by the detailer after the SubPipeline object
        is sent to a remote worker.
        When the SubPipeline is created on the local worker by
        the Language object, it is not assigned any list of pipe
        components; the subpipeline is instead created from a
        template that is loaded using the method `load_template`.

        Args:
            model_name: The name of the language model to which this
                subpipeline belongs
            id: The id of the object. Defaults to `None`. If it is
                `None`, then it will be assigned an automatically
                generated ID value in the parent class.
            pipes (list of callables, optional): The list of pipe
                components.
        """

        # Set the id of the worker that owns the pipeline
        # that contains this subpipeline object.
        # The PySyft local worker is always the one
        # that instantiates subpipelines, so it is
        # the client of all subpipelines.
        self.client_id = self.owner.id

        # Set the name of the language model to which this
        # subpipeline belongs
        self.model_name = model_name

        # Create the subpipeline
        self.subpipeline = pipes

        super(SubPipeline, self).__init__(id=id, owner=self.owner)

    def load_states(self) -> None:
        """Calls the `load_state()` method of each pipe object in
        self.subpipeline.
        """

        for pipe, name in zip(self.subpipeline, self.pipe_names):
            pipe.load_state(name=name)

    def load_template(self, template: dict, factories: Dict[str, type]):
        """Loads the subpipeline template.


        Args:
            template (dict): This is a dictionary representing
<<<<<<< HEAD
                the subpipeline template.
            factories (dict): This is a dictionary that contains
                a mapping between a pipe name and the class that
                is used to create the object representing the pipe.
=======
                the subpipeline template. Here is an example of
                how a template looks like:
                {'remote': True, 'names': ['tokenizer', 'tagger']}
            factories (dict): This is a dictionary that contains
                a mapping between a pipe name and the object that
                knows how to create such a pipe using a factory
                method. Example to create a tokenizer:
                factories['tokenizer'].factory()
>>>>>>> 42559738
        """

        # set the pipe names property
        self.pipe_names = template["names"]
        # Create the subpipeline property
        self.subpipeline = [
            factories[name](model_name=self.model_name, owner=self.owner)
            for name in template["names"]
        ]

    def __call__(
        self, input: Union[str, String, Doc] = None, input_id: Union[str, int] = None
    ) -> Union[int, str, Doc]:
        """Execute the subpipeline.

        only one of `input` and `input_id` could be specified,
        not both.

        Args:
            input (str, String, Doc): The input on which the
                subpipeline operates. It could be either the text
                or it could be the Doc to modify.
            input_id (str, int): The ID of the input on which
                the subpipeline components operate.

        Returns:
            (int, str, Doc): Either the modified Doc object,
                or the ID of that Doc object (str or int).
        """

        # Either the `input` or the `input_id` should be specified, they can
        # be neither  both None nor both specified at the same time
        #
        assert (
            input is not None or input_id is not None
        ), "Arguments `input` and `input_id` cannot be both None"

        assert (
            input is None or input_id is None
        ), "Arguments `input` and `input_id` cannot be both specified"

        # If `input` is not specified, then get the input using its ID
        if input is None:
            input = self.owner.get_obj(input_id)

        # Execute the first pipe in the subpipeline
        doc = self.subpipeline[0](input)

        # set the owner of the Doc object to this SupPipeline's owner
        doc.owner = self.owner

        # Assign the doc object the worker it will serve if
        # it is at a remote location. When working locally `doc.client_id`
        # will be the id of `doc.owner`. But when the doc is at remote site,
        # `doc.client_id` would be different from the id of `doc.owner`.
        # `doc.client_id` would be the id of the worker where the pointer of
        # this doc resides.
        doc.client_id = self.client_id

        # Execute the  rest of pipes in the subpipeline
        for pipe in self.subpipeline[1:]:
            doc = pipe(doc)

        # If the Language object using this subpipeline
        # is located on a different worker, then
        # return the id of the Doc object, not the Doc
        # object itself. This id will be used by the
        # Language object to create a DocPointer object
        if self.client_id != self.owner.id:

            # Register the Doc in the current worker's
            # object store
            self.owner.register_obj(obj=doc)

            # Return the Doc's ID
            return doc.id

        # Otherwise, the `doc_or_id` variable is a Doc
        # object
        return doc

    @staticmethod
    def create_pointer(
        subpipeline: "SubPipeline",
        owner: BaseWorker,
        location: BaseWorker,
        id_at_location: Union[str, int],
        register: bool = True,
        ptr_id: Union[str, int] = None,
        garbage_collect_data: bool = True,
    ) -> SubPipelinePointer:
        """Creates a SupPipelinePointer object that points to a given
        SupPipeline object.

        Args:
            subpipeline (SubPipeline): The SubPipeline object to which
                the pointer refers.
            location (BaseWorker): The worker on which the SubPipeline
                object pointed to by this object is located.
            id_at_location (str, int): The PySyft ID of the SubPipeline
                object referenced by this pointer.
            owner (BaseWorker): The worker that owns this pointer
                object.
            register (bool): Whether to register the pointer object
                in the object store or not. (it is required by the
                the BaseWorker's object send() method in PySyft, but
                not used for the moment in this method).
            ptr_id (str, int): The ID of the pointer object.
            garbage_collect_data (bool): Activate garbage collection or not.

        Returns:
            A SubPipelinePointer object pointing to `subpipeline`.
        """

        # Create the pointer object
        subpipeline_pointer = SubPipelinePointer(
            location=location, id_at_location=id_at_location, owner=owner, id=ptr_id
        )

        return subpipeline_pointer

    @staticmethod
<<<<<<< HEAD
    def simplify(worker: BaseWorker, subpipeline: "SubPipeline") -> Tuple[object]:
=======
    def simplify(worker: BaseWorker, subpipeline: "SubPipeline") -> tuple:
>>>>>>> 42559738
        """Simplifies a SubPipeline object.

        This requires simplifying each underlying pipe
        component.

        Args:
            worker (BaseWorker): The worker on which the
                simplify operation is carried out.
            subpipeline (SupPipeline): the SubPipeline object
                to simplify.

        Returns:
            (tuple): The simplified SubPipeline object.

        """

        # Simplify the attributes and pipe components
        id_simple = serde._simplify(worker, subpipeline.id)
        client_id_simple = serde._simplify(worker, subpipeline.client_id)
        model_name_simple = serde._simplify(worker, subpipeline.model_name)
        pipe_names_simple = serde._simplify(worker, subpipeline.pipe_names)

        # A list to store the simplified pipes
        pipes_simple = []

        # Simplify each pipe
        for pipe in subpipeline.subpipeline:

            # Get the msgpack code of the pipe
            proto_id = pipe.get_msgpack_code()["code"]

            pipes_simple.append((proto_id, pipe.simplify(worker, pipe)))

        return (id_simple, client_id_simple, model_name_simple, pipe_names_simple, pipes_simple)

    @staticmethod
    def detail(worker: BaseWorker, simple_obj: tuple) -> "SubPipeline":
        """Takes a simplified SubPipeline object, details it along with
        every pipe included in it and returns a SubPipeline object.

        Args:
            worker (BaseWorker): The worker on which the
                detail operation is carried out.

        Returns:
            (SubPipeline): The SubPipeline object.
        """

        # Unpack the simplified object
        id_simple, client_id_simple, model_name_simple, pipe_names_simple, pipes_simple = simple_obj

        # Detail the client ID and the pipe names
        id = serde._detail(worker, id_simple)
        client_id = serde._detail(worker, client_id_simple)
        model_name = serde._detail(worker, model_name_simple)
        pipe_names = serde._detail(worker, pipe_names_simple)

        # Initialize a list of pipes
        pipes = []

        # Detail the pipes with the help of PySyft serde module
        for pipe_simple in pipes_simple:

            # Get the proto id of the pipe
            proto_id, pipe_simple = pipe_simple

            # Detail the simple_pipe to retriev the pipe object

            pipe = msgpack_global_state.detailers[proto_id](worker, pipe_simple)

            pipes.append(pipe)

        # Create the subpipeline object and set the client ID
        subpipeline = SubPipeline(id=id, model_name=model_name, pipes=pipes)

        # Set some key properties
        subpipeline.client_id = client_id
        subpipeline.owner = worker
        subpipeline.pipe_names = pipe_names

        return subpipeline

    def send(self, location: BaseWorker):
        """Sends this object to the worker specified by 'location'.
        Args:
            location (BaseWorker): The BaseWorker object to which the object is
                to be sent. Note that this is never actually the BaseWorker but instead
                a class which inherits the BaseWorker abstraction.
            Returns:
                (SubPipelinePointer): A pointer to this object.
        """

        ptr = self.owner.send(self, location)

        return ptr

    @staticmethod
    def get_msgpack_code() -> Dict[str, int]:
        """This is the implementation of the `get_msgpack_code()`
        method required by PySyft's SyftSerializable class.
        It provides a code for msgpack if the type is not present in proto.json.

        The returned object should be similar to:
        {
            "code": int value,
            "forced_code": int value
        }

        Both keys are optional, the common and right way would be to add only the "code" key.

        Returns:
            dict: A dict with the "code" and/or "forced_code" keys.
        """

        # If a msgpack code is not already generated, then generate one
        # the code is hash of class name
        if not hasattr(SubPipeline, "proto_id"):
            SubPipeline.proto_id = msgpack_code_generator(SubPipeline.__qualname__)

        code_dict = dict(code=SubPipeline.proto_id)

        return code_dict

    def __repr__(self):

        # Create a list of pipe names included in the subpipeline
        pipe_names = "[" + " > ".join(self.pipe_names) + "]"

        return self.__class__.__name__ + pipe_names<|MERGE_RESOLUTION|>--- conflicted
+++ resolved
@@ -79,21 +79,10 @@
 
         Args:
             template (dict): This is a dictionary representing
-<<<<<<< HEAD
                 the subpipeline template.
             factories (dict): This is a dictionary that contains
                 a mapping between a pipe name and the class that
                 is used to create the object representing the pipe.
-=======
-                the subpipeline template. Here is an example of
-                how a template looks like:
-                {'remote': True, 'names': ['tokenizer', 'tagger']}
-            factories (dict): This is a dictionary that contains
-                a mapping between a pipe name and the object that
-                knows how to create such a pipe using a factory
-                method. Example to create a tokenizer:
-                factories['tokenizer'].factory()
->>>>>>> 42559738
         """
 
         # set the pipe names property
@@ -216,11 +205,7 @@
         return subpipeline_pointer
 
     @staticmethod
-<<<<<<< HEAD
     def simplify(worker: BaseWorker, subpipeline: "SubPipeline") -> Tuple[object]:
-=======
-    def simplify(worker: BaseWorker, subpipeline: "SubPipeline") -> tuple:
->>>>>>> 42559738
         """Simplifies a SubPipeline object.
 
         This requires simplifying each underlying pipe
