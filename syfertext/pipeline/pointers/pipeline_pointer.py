--- conflicted
+++ resolved
@@ -59,12 +59,9 @@
 
         # Request the pipeline from the remote worker
         pipeline = self.owner.request_obj(self.id_at_location, self.location)
-<<<<<<< HEAD
-=======
 
         # Register it in the object store
         self.owner.register_obj(pipeline)
->>>>>>> 1abcce67
 
         return pipeline
 
