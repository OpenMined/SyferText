--- conflicted
+++ resolved
@@ -48,10 +48,6 @@
         """
 
         # Request the state from the remote worker
-<<<<<<< HEAD
-        # state = self.owner.request_obj(self.id_at_location, self.location)
-=======
->>>>>>> 34d7418e
         state = self.owner.request_obj(self.id_at_location, self.location, get_copy=True)
 
         # Register it in the object store
