--- conflicted
+++ resolved
@@ -119,26 +119,7 @@
         doc_vector = doc_vector.get()
 
         return doc_vector
-
-<<<<<<< HEAD
-    def __getitem__(self, item: Union[slice, int]) -> SpanPointer:
-
-        # if item is int, so we are trying to access to token
-        assert isinstance(
-            item, slice
-        ), "You are not authorised to access a `Token` from a `DocPointer`"
-
-        # Create the command
-        command = ("__getitem__", self.id_at_location, [item], {})
-
-        # Send the command
-        obj_id = self.owner.send_command(self.location, command)
-
-        # we create a SpanPointer from the obj_id
-        span = SpanPointer(location=self.location, id_at_location=obj_id, owner=self.owner)
-
-        return span
-
+      
     @property
     def sents(self):
         """Iterate over the sentences in the remote document. Yields sentence `SpanPointer`
@@ -162,8 +143,7 @@
             # we create a SpanPointer from the obj_id
             yield SpanPointer(location=self.location, id_at_location=obj_id, owner=self.owner)
 
-=======
->>>>>>> d0129ac1
+
     def get_encrypted_token_vectors(
         self,
         *workers: BaseWorker,
