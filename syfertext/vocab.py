--- conflicted
+++ resolved
@@ -44,7 +44,6 @@
         )
 
         # Create the Vectors object
-<<<<<<< HEAD
         self.vectors = Vectors(model_name)
 
     def load_strings(self):
@@ -174,7 +173,4 @@
         # Store the LexemeMeta object in the lex store.
         self.lex_store[lex.orth] = lex
 
-        return lex
-=======
-        self.vectors = Vectors(self.model_name)
->>>>>>> 2e0a5e78
+        return lex