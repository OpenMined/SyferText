import os
import torch
from pathlib import Path
from typing import Union
from typing import List
from typing import Callable
from typing import Dict
import functools

from .vectors import Vectors
from .string_store import StringStore
from .utils import search_resource
from .utils import create_state_query
from .state import State
from .pointers import StatePointer
from . import LOCAL_WORKER

import syft.serde.msgpack.serde as serde
from syft.workers.base import BaseWorker

<<<<<<< HEAD
import numpy as np
=======
from .lexeme import Lexeme
from .lexeme import LexemeMeta
from .attrs import Attributes
from .lex_attrs import LEX_ATTRS
from .stop_words import STOP_WORDS
>>>>>>> 5366f7d9



class Vocab:
    def __init__(
        self,
        hash2row: Dict[int, int] = None,
<<<<<<< HEAD
        vectors: np.ndarray = None,
=======
        vectors: torch.tensor = None,
>>>>>>> 5366f7d9
        model_name: str = None,
        owner: BaseWorker = None,
    ):
        """Initializes the Vocab object.

        Args:
            hash2row (optional): A dictionary that maps each token hash to an index that
                points to the embedding vector of that token in `vectors`.
                This index can also be used as an input a an embedding layer.
            vectors (optional): A 2D numpy array that contains the word embeddings of tokens.
            model_name (optional): The name of the language model the owns this vocab.
            owner (optional): The worker on which the vocab object is located.
        """

        # Create the Vectors object
        self.vectors = Vectors(hash2row, vectors)

        self.model_name = model_name
        self.owner = owner

        # Create a `StringStore` object which acts like a lookup table
        # mapping between all strings known to the vocabulary and
        # their hashes. It can be used to retrieve a string given its hash
        # key, or vice versa.
        # Only strings that are encountered during tokenization will be stored here
        self.store = StringStore()

        # Lookup table of Lexeme objects, the key is equal to orth value of lex(hash of string)
        self.lex_store = {}

        # Function to get the lexical attributes stored in a dict
        # with key as correseponding attribute ID.
        self.lex_attr_getters = LEX_ATTRS

        # List of stop words
        self.stop_words = STOP_WORDS

        # get the stop word attribute getter.
        is_stop = self.lex_attr_getters[Attributes.IS_STOP]

        # Update the function for is_stop with the stop word list
        self.lex_attr_getters[Attributes.IS_STOP] = functools.partial(
            is_stop, stops=self.stop_words
        )

    def set_model_name(self, model_name: str) -> None:
        """Set the language model name to which this object belongs.

        Args:
            name: The name of the language model.
        """

        self.model_name = model_name

    def load_state(self) -> None:
        """Search for the state of this Vocab object on PyGrid.

        Modifies:
            self.vectors: The `vectors` property is initialized with the loaded
                state which included the `hash2row` mapping and optionally the
                `vectors` array.
        """

        # Create the query. This is the ID according to which the
        # State object is searched on PyGrid
        state_id = create_state_query(model_name=self.model_name, state_name="vocab")

        # Search for the state
        result = search_resource(query=state_id, local_worker=self.owner)

        # If no state is found, return
        if not result:
            return

        # If a state is found get either its pointer if it is remote
        # or the state itself if it is local
        elif isinstance(result, StatePointer):
            # Get a copy of the state using its pointer
            state = result.get_copy()

        elif isinstance(result, State):
            state = result

        # Detail the simple object contained in the state
        hash2row_simple, vectors_simple = state.simple_obj

        hash2row = serde._detail(LOCAL_WORKER, hash2row_simple)
        vectors = serde._detail(LOCAL_WORKER, vectors_simple)

        # Load the state
        self.vectors.load_data(vectors=vectors, hash2row=hash2row)

    def dump_state(self) -> State:
        """Returns a State object that holds the current state of this object.
        The state is characterized by the `hash2row` mapping and optionally the
        `vectors` array.

        Returns:
            A State object that holds a simplified version of this object's state.
        """

        # Simply the state variables
        hash2row_simple = serde._simplify(LOCAL_WORKER, self.vectors.hash2row)
        vectors_simple = serde._simplify(LOCAL_WORKER, self.vectors.vectors)

        # Create the query. This is the ID according to which the
        # State object is searched for on PyGrid1
        state_id = f"{self.model_name}:vocab"

        # Create the State object
        state = State(simple_obj=(hash2row_simple, vectors_simple), id=state_id, access={"*"})
<<<<<<< HEAD
=======

        return state

    def get_vector(self, key: Union[str, int]):
        """Retrieve a vector for a word in the vocabulary. Words can be looked
        up by string or int ID.

        Args:
            key: The word hash, or its plaintext.
        """
        if isinstance(key, int):
            key = self.store[key]

        return self.vectors[key]

    def __iter__(self):
        """Iterate over the lexemes in the vocabulary.

        Yields:
            lexeme (Lexeme): An entry in the vocabulary.
        """

        for orth in self.lex_store:

            # Create the Lexeme object for the given orth
            lexeme = Lexeme(self, orth)

            yield lexeme

    def __getitem__(self, key: Union[str, int]) -> Lexeme:
        """Retrieve a Lexeme object corresponding to a string, given its hash or its plaintext. If a
        previously unseen string is given, a new lexeme is created and
        stored.

        Args:
            key: The word hash, or its plaintext.

        Returns:
            Lexeme: The lexeme specified by the given key.
        """

        if isinstance(key, str):
            orth = self.store.add(key)

        else:
            orth = key

        return Lexeme(self, orth)

    def __contains__(self, key: Union[str, int]) -> bool:
        """Check whether the lexeme for the string or int key has an entry in the vocabulary."""

        if isinstance(key, str):
            orth = self.store[key]

        else:
            orth = key

        return orth in self.lex_store

    def has_vector(self, key: Union[str, int]) -> bool:
        """Check whether the given string has an entry in word vectors table

        Args:
            key: The word or its hash for which the existence of a vector is to be checked out.

        Returns :
            bool: True if a vector for 'word' already exists.
        """

        return self.vectors.has_vector(key)

    def get_lex_meta(self, orth: int) -> Union[LexemeMeta]:
        """Get a LexemeMeta from the lexstore, creating a new
        Lexeme if necessary.

        Args:
            orth: The word hash for which the LexemeMeta object is requested.

        Returns:
            lex_meta: The `LexemeMeta` object for given orth.
        """

        if orth == 0:
            return None

        # get the LexemeMeta object from lex store if exist.
        lex_meta = self.lex_store.get(orth)

        # If the LexemeMeta object already exist it returned.
        if lex_meta:
            return lex_meta

        # LexemeMeta instance doesn't exist for the given orth
        else:
            # Create the new LexemeMeta object.
            return self._create_lex_meta(self.store[orth])

    def _create_lex_meta(self, string: str) -> LexemeMeta:
        """Creates a LexemeMeta object corresponding to `string`.

        Args:
            string: The plaintext string for which a LexemeMeta object is to be created.

        Returns:
            A LexemeMeta object corresponding to `string`.
        """

        # create the new LexemeMeta object
        lex_meta = LexemeMeta()

        # Assign the lex attributes
        lex_meta.orth = self.store.add(string)
        lex_meta.length = len(string)

        # The language model name of parent vocabulary
        lex_meta.lang = self.store.add(self.model_name)

        # id is the index of the corresponding vector
        # in self.vectors if we vectors are loaded.
        if self.vectors.vectors is None:
            lex_meta.id = None
        else:
            lex_meta.id = self.vectors.hash2row.get(lex_meta.orth)

        # Traverse all the lexical attributes getters in the dict.
        for attr, func in self.lex_attr_getters.items():
            value = func(string)

            # check if string id out of vocabulary
            if attr == Attributes.IS_OOV:
                value = not self.has_vector(string)

            # For attributes with string values add them to string store
            # and assign the orth id of that to LexemeMeta object
            if isinstance(value, str):
                value = self.store.add(value)

            # Assign rest of the attributes to the LexemeMeta object
            if value:
                lex_meta.set_lexmeta_attr(attr_id=attr, value=value)

        # Store the LexemeMeta object in the lex store.
        self.lex_store[lex_meta.orth] = lex_meta
>>>>>>> 5366f7d9

        return lex_meta<|MERGE_RESOLUTION|>--- conflicted
+++ resolved
@@ -18,15 +18,11 @@
 import syft.serde.msgpack.serde as serde
 from syft.workers.base import BaseWorker
 
-<<<<<<< HEAD
-import numpy as np
-=======
 from .lexeme import Lexeme
 from .lexeme import LexemeMeta
 from .attrs import Attributes
 from .lex_attrs import LEX_ATTRS
 from .stop_words import STOP_WORDS
->>>>>>> 5366f7d9
 
 
 
@@ -34,11 +30,7 @@
     def __init__(
         self,
         hash2row: Dict[int, int] = None,
-<<<<<<< HEAD
-        vectors: np.ndarray = None,
-=======
         vectors: torch.tensor = None,
->>>>>>> 5366f7d9
         model_name: str = None,
         owner: BaseWorker = None,
     ):
@@ -150,8 +142,6 @@
 
         # Create the State object
         state = State(simple_obj=(hash2row_simple, vectors_simple), id=state_id, access={"*"})
-<<<<<<< HEAD
-=======
 
         return state
 
@@ -296,6 +286,5 @@
 
         # Store the LexemeMeta object in the lex store.
         self.lex_store[lex_meta.orth] = lex_meta
->>>>>>> 5366f7d9
 
         return lex_meta