import os
import torch
from pathlib import Path
from typing import Union
from typing import List
from typing import Callable
from typing import Dict
import functools

from .vectors import Vectors
from .string_store import StringStore
from .utils import search_resource
from .utils import create_state_query
from .state import State
from .pointers import StatePointer
from . import LOCAL_WORKER

import syft.serde.msgpack.serde as serde
from syft.workers.base import BaseWorker

<<<<<<< HEAD
import numpy as np

from typing import Dict
from typing import Set


class Vocab(object):
    def __init__(self, hash2row: Dict[int, int] = None, vectors: np.ndarray = None):
=======
from .lexeme import Lexeme
from .lexeme import LexemeMeta
from .attrs import Attributes
from .lex_attrs import LEX_ATTRS
from .stop_words import STOP_WORDS


class Vocab:
    def __init__(
        self,
        hash2row: Dict[int, int] = None,
        vectors: torch.tensor = None,
        model_name: str = None,
        owner: BaseWorker = None,
    ):
>>>>>>> 8835c085
        """Initializes the Vocab object.

        Args:
            hash2row (optional): A dictionary that maps each token hash to an index that
                points to the embedding vector of that token in `vectors`.
                This index can also be used as an input a an embedding layer.
            vectors (optional): A 2D numpy array that contains the word embeddings of tokens.
        """

        super(Vocab, self).__init__()

        # Create the Vectors object
        self.vectors = Vectors(hash2row, vectors)

<<<<<<< HEAD
=======
        self.model_name = model_name
        self.owner = owner

>>>>>>> 8835c085
        # Create a `StringStore` object which acts like a lookup table
        # mapping between all strings known to the vocabulary and
        # their hashes. It can be used to retrieve a string given its hash
        # key, or vice versa.
        # Only strings that are encountered during tokenization will be stored here
        self.store = StringStore()

<<<<<<< HEAD
    @property
    def pipeline_name(self) -> str:
        """A getter for the `_pipeline_name` property.

        Returns:
           The lower cased `_pipeline_name` property.
        """

        return self._pipeline_name.lower()

    @pipeline_name.setter
    def pipeline_name(self, name: str) -> None:
        """Set the pipeline name to which this object belongs.

        Args:
            name: The name of the pipeline.
        """

        # Convert the name of lower case
        if isinstance(name, str):
            name = name.lower()

        self._pipeline_name = name

    @property
    def name(self) -> str:
        """A getter for the `_name` property.

        Returns:
           The lower cased `_name` property.
        """

        return self._name.lower()

    @name.setter
    def name(self, name: str) -> None:
        """Set the component name.
=======
        # Lookup table of Lexeme objects, the key is equal to orth value of lex(hash of string)
        self.lex_store = {}

        # Function to get the lexical attributes stored in a dict
        # with key as correseponding attribute ID.
        self.lex_attr_getters = LEX_ATTRS

        # List of stop words
        self.stop_words = STOP_WORDS

        # get the stop word attribute getter.
        is_stop = self.lex_attr_getters[Attributes.IS_STOP]

        # Update the function for is_stop with the stop word list
        self.lex_attr_getters[Attributes.IS_STOP] = functools.partial(
            is_stop, stops=self.stop_words
        )

    def set_model_name(self, model_name: str) -> None:
        """Set the language model name to which this object belongs.
>>>>>>> 8835c085

        Args:
            name: The name of the component
        """

        # Convert the name of lower case
        if isinstance(name, str):
            name = name.lower()

        self._name = name

    @property
    def access(self) -> Set[str]:
        """Get the access rules for this component.

        Returns:
            The set of worker ids where this component's state
            could be sent.
            If the string '*' is included in the set,  then all workers are
            allowed to receive a copy of the state. If set to None, then
            only the worker where this component is saved will be allowed
            to get a copy of the state.
        """

        return self._access_rules

    @access.setter
    def access(self, rules: Set[str]) -> None:
        """Set the access rules of this object.

        Args:
            rules: The set of worker ids where this component's state
                could be sent.
                If the string '*' is included in the set,  then all workers are
                allowed to receive a copy of the state. If set to None, then
                only the worker where this component is saved will be allowed
                to get a copy of the state.
        """

        self._access_rules = rules

    def load_state(self) -> None:
        """Search for the state of this Vocab object on PyGrid.

        Modifies:
            self.vectors: The `vectors` property is initialized with the loaded
                state which included the `hash2row` mapping and optionally the
                `vectors` array.
        """

        # Create the query. This is the ID according to which the
        # State object is searched on PyGrid
<<<<<<< HEAD
        state_id = create_state_query(pipeline_name=self.pipeline_name, state_name=self.name)
=======
        state_id = create_state_query(model_name=self.model_name, state_name="vocab")
>>>>>>> 8835c085

        # Search for the state
        result = search_resource(query=state_id, local_worker=self.owner)

        # If no state is found, return
        if not result:
            return

        # If a state is found get either its pointer if it is remote
        # or the state itself if it is local
        elif isinstance(result, StatePointer):
            # Get a copy of the state using its pointer
            state = result.get_copy()

        elif isinstance(result, State):
            state = result

        # Detail the simple object contained in the state
        hash2row_simple, vectors_simple = state.simple_obj

<<<<<<< HEAD
        hash2row = serde._detail(self.owner, hash2row_simple)
        vectors = serde._detail(self.owner, vectors_simple)
=======
        hash2row = serde._detail(LOCAL_WORKER, hash2row_simple)
        vectors = serde._detail(LOCAL_WORKER, vectors_simple)
>>>>>>> 8835c085

        # Load the state
        self.vectors.load_data(vectors=vectors, hash2row=hash2row)

    def dump_state(self) -> State:
        """Returns a State object that holds the current state of this object.
        The state is characterized by the `hash2row` mapping and optionally the
        `vectors` array.

        Returns:
            A State object that holds a simplified version of this object's state.
        """

        # Simply the state variables
        hash2row_simple = serde._simplify(LOCAL_WORKER, self.vectors.hash2row)
        vectors_simple = serde._simplify(LOCAL_WORKER, self.vectors.vectors)

        # Create the query. This is the ID according to which the
        # State object is searched for on PyGrid1
        state_id = f"{self.pipeline_name}:vocab"

        # Create the State object
<<<<<<< HEAD
        state = State(simple_obj=(hash2row_simple, vectors_simple), id=state_id, access=self.access)
=======
        state = State(simple_obj=(hash2row_simple, vectors_simple), id=state_id, access={"*"})

        return state

    def get_vector(self, key: Union[str, int]):
        """Retrieve a vector for a word in the vocabulary. Words can be looked
        up by string or int ID.

        Args:
            key: The word hash, or its plaintext.
        """
        if isinstance(key, int):
            key = self.store[key]

        return self.vectors[key]

    def __iter__(self):
        """Iterate over the lexemes in the vocabulary.

        Yields:
            lexeme (Lexeme): An entry in the vocabulary.
        """

        for orth in self.lex_store:

            # Create the Lexeme object for the given orth
            lexeme = Lexeme(self, orth)

            yield lexeme

    def __getitem__(self, key: Union[str, int]) -> Lexeme:
        """Retrieve a Lexeme object corresponding to a string, given its hash or its plaintext. If a
        previously unseen string is given, a new lexeme is created and
        stored.

        Args:
            key: The word hash, or its plaintext.

        Returns:
            Lexeme: The lexeme specified by the given key.
        """

        if isinstance(key, str):
            orth = self.store.add(key)

        else:
            orth = key

        return Lexeme(self, orth)

    def __contains__(self, key: Union[str, int]) -> bool:
        """Check whether the lexeme for the string or int key has an entry in the vocabulary."""

        if isinstance(key, str):
            orth = self.store[key]

        else:
            orth = key

        return orth in self.lex_store

    def has_vector(self, key: Union[str, int]) -> bool:
        """Check whether the given string has an entry in word vectors table

        Args:
            key: The word or its hash for which the existence of a vector is to be checked out.

        Returns :
            bool: True if a vector for 'word' already exists.
        """

        return self.vectors.has_vector(key)

    def get_lex_meta(self, orth: int) -> Union[LexemeMeta]:
        """Get a LexemeMeta from the lexstore, creating a new
        Lexeme if necessary.

        Args:
            orth: The word hash for which the LexemeMeta object is requested.

        Returns:
            lex_meta: The `LexemeMeta` object for given orth.
        """

        if orth == 0:
            return None

        # get the LexemeMeta object from lex store if exist.
        lex_meta = self.lex_store.get(orth)

        # If the LexemeMeta object already exist it returned.
        if lex_meta:
            return lex_meta

        # LexemeMeta instance doesn't exist for the given orth
        else:
            # Create the new LexemeMeta object.
            return self._create_lex_meta(self.store[orth])

    def _create_lex_meta(self, string: str) -> LexemeMeta:
        """Creates a LexemeMeta object corresponding to `string`.

        Args:
            string: The plaintext string for which a LexemeMeta object is to be created.

        Returns:
            A LexemeMeta object corresponding to `string`.
        """

        # create the new LexemeMeta object
        lex_meta = LexemeMeta()

        # Assign the lex attributes
        lex_meta.orth = self.store.add(string)
        lex_meta.length = len(string)

        # The language model name of parent vocabulary
        lex_meta.lang = self.store.add(self.model_name)

        # id is the index of the corresponding vector
        # in self.vectors if we vectors are loaded.
        if self.vectors.vectors is None:
            lex_meta.id = None
        else:
            lex_meta.id = self.vectors.hash2row.get(lex_meta.orth)

        # Traverse all the lexical attributes getters in the dict.
        for attr, func in self.lex_attr_getters.items():
            value = func(string)

            # check if string id out of vocabulary
            if attr == Attributes.IS_OOV:
                value = not self.has_vector(string)

            # For attributes with string values add them to string store
            # and assign the orth id of that to LexemeMeta object
            if isinstance(value, str):
                value = self.store.add(value)

            # Assign rest of the attributes to the LexemeMeta object
            if value:
                lex_meta.set_lexmeta_attr(attr_id=attr, value=value)

        # Store the LexemeMeta object in the lex store.
        self.lex_store[lex_meta.orth] = lex_meta
>>>>>>> 8835c085

        return lex_meta<|MERGE_RESOLUTION|>--- conflicted
+++ resolved
@@ -18,32 +18,20 @@
 import syft.serde.msgpack.serde as serde
 from syft.workers.base import BaseWorker
 
-<<<<<<< HEAD
 import numpy as np
 
-from typing import Dict
-from typing import Set
-
-
-class Vocab(object):
-    def __init__(self, hash2row: Dict[int, int] = None, vectors: np.ndarray = None):
-=======
 from .lexeme import Lexeme
 from .lexeme import LexemeMeta
 from .attrs import Attributes
 from .lex_attrs import LEX_ATTRS
 from .stop_words import STOP_WORDS
 
+from typing import Dict
+from typing import Set
+
 
 class Vocab:
-    def __init__(
-        self,
-        hash2row: Dict[int, int] = None,
-        vectors: torch.tensor = None,
-        model_name: str = None,
-        owner: BaseWorker = None,
-    ):
->>>>>>> 8835c085
+    def __init__(self, hash2row: Dict[int, int] = None, vectors: torch.tensor = None):
         """Initializes the Vocab object.
 
         Args:
@@ -58,12 +46,6 @@
         # Create the Vectors object
         self.vectors = Vectors(hash2row, vectors)
 
-<<<<<<< HEAD
-=======
-        self.model_name = model_name
-        self.owner = owner
-
->>>>>>> 8835c085
         # Create a `StringStore` object which acts like a lookup table
         # mapping between all strings known to the vocabulary and
         # their hashes. It can be used to retrieve a string given its hash
@@ -71,45 +53,6 @@
         # Only strings that are encountered during tokenization will be stored here
         self.store = StringStore()
 
-<<<<<<< HEAD
-    @property
-    def pipeline_name(self) -> str:
-        """A getter for the `_pipeline_name` property.
-
-        Returns:
-           The lower cased `_pipeline_name` property.
-        """
-
-        return self._pipeline_name.lower()
-
-    @pipeline_name.setter
-    def pipeline_name(self, name: str) -> None:
-        """Set the pipeline name to which this object belongs.
-
-        Args:
-            name: The name of the pipeline.
-        """
-
-        # Convert the name of lower case
-        if isinstance(name, str):
-            name = name.lower()
-
-        self._pipeline_name = name
-
-    @property
-    def name(self) -> str:
-        """A getter for the `_name` property.
-
-        Returns:
-           The lower cased `_name` property.
-        """
-
-        return self._name.lower()
-
-    @name.setter
-    def name(self, name: str) -> None:
-        """Set the component name.
-=======
         # Lookup table of Lexeme objects, the key is equal to orth value of lex(hash of string)
         self.lex_store = {}
 
@@ -128,9 +71,43 @@
             is_stop, stops=self.stop_words
         )
 
-    def set_model_name(self, model_name: str) -> None:
-        """Set the language model name to which this object belongs.
->>>>>>> 8835c085
+    @property
+    def pipeline_name(self) -> str:
+        """A getter for the `_pipeline_name` property.
+
+        Returns:
+           The lower cased `_pipeline_name` property.
+        """
+
+        return self._pipeline_name.lower()
+
+    @pipeline_name.setter
+    def pipeline_name(self, name: str) -> None:
+        """Set the pipeline name to which this object belongs.
+
+        Args:
+            name: The name of the pipeline.
+        """
+
+        # Convert the name of lower case
+        if isinstance(name, str):
+            name = name.lower()
+
+        self._pipeline_name = name
+
+    @property
+    def name(self) -> str:
+        """A getter for the `_name` property.
+
+        Returns:
+           The lower cased `_name` property.
+        """
+
+        return self._name.lower()
+
+    @name.setter
+    def name(self, name: str) -> None:
+        """Set the component name.
 
         Args:
             name: The name of the component
@@ -183,11 +160,7 @@
 
         # Create the query. This is the ID according to which the
         # State object is searched on PyGrid
-<<<<<<< HEAD
         state_id = create_state_query(pipeline_name=self.pipeline_name, state_name=self.name)
-=======
-        state_id = create_state_query(model_name=self.model_name, state_name="vocab")
->>>>>>> 8835c085
 
         # Search for the state
         result = search_resource(query=state_id, local_worker=self.owner)
@@ -208,13 +181,8 @@
         # Detail the simple object contained in the state
         hash2row_simple, vectors_simple = state.simple_obj
 
-<<<<<<< HEAD
         hash2row = serde._detail(self.owner, hash2row_simple)
         vectors = serde._detail(self.owner, vectors_simple)
-=======
-        hash2row = serde._detail(LOCAL_WORKER, hash2row_simple)
-        vectors = serde._detail(LOCAL_WORKER, vectors_simple)
->>>>>>> 8835c085
 
         # Load the state
         self.vectors.load_data(vectors=vectors, hash2row=hash2row)
@@ -229,18 +197,15 @@
         """
 
         # Simply the state variables
-        hash2row_simple = serde._simplify(LOCAL_WORKER, self.vectors.hash2row)
-        vectors_simple = serde._simplify(LOCAL_WORKER, self.vectors.vectors)
+        hash2row_simple = serde._simplify(self.owner, self.vectors.hash2row)
+        vectors_simple = serde._simplify(self.owner, self.vectors.vectors)
 
         # Create the query. This is the ID according to which the
         # State object is searched for on PyGrid1
         state_id = f"{self.pipeline_name}:vocab"
 
         # Create the State object
-<<<<<<< HEAD
         state = State(simple_obj=(hash2row_simple, vectors_simple), id=state_id, access=self.access)
-=======
-        state = State(simple_obj=(hash2row_simple, vectors_simple), id=state_id, access={"*"})
 
         return state
 
@@ -385,6 +350,5 @@
 
         # Store the LexemeMeta object in the lex store.
         self.lex_store[lex_meta.orth] = lex_meta
->>>>>>> 8835c085
 
         return lex_meta