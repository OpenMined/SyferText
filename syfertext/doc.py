--- conflicted
+++ resolved
@@ -7,10 +7,7 @@
 
 from syft.generic.abstract.object import AbstractObject
 from syft.workers.base import BaseWorker
-<<<<<<< HEAD
-=======
 from syft.generic.abstract.tensor import AbstractTensor
->>>>>>> 1abcce67
 
 from typing import List
 from typing import Dict
@@ -224,13 +221,8 @@
         """Get document vector as an average of in-vocabulary token's vectors,
         excluding token according to the excluded_tokens dictionary.
 
-<<<<<<< HEAD
-        Args
-            excluded_tokens (Dict): A dictionary used to ignore tokens of the document based on their custom attribute values
-=======
         Args:
             excluded_tokens (Dict): A dictionary used to ignore tokens of the document based on values
->>>>>>> 1abcce67
                 of their attributes, the keys are the attributes names and they index, for efficiency, sets of values.
                 Example: {'attribute1_name' : {value1, value2}, 'attribute2_name': {v1, v2}, ....}
 
@@ -377,8 +369,6 @@
 
         return token_vectors
 
-<<<<<<< HEAD
-=======
     def decode_logits(
         self,
         task_name: str,
@@ -415,7 +405,6 @@
         # Set a custom attribute to the Doc containing the predicted label
         self.set_attribute(name=task_name, value=label)
 
->>>>>>> 1abcce67
     def _get_valid_tokens(
         self, excluded_tokens: Dict[str, Set[object]] = None
     ) -> Generator[Token, None, None]:
