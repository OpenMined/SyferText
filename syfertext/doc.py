import syft
from syft.generic.abstract.object import AbstractObject
from syft.workers.base import BaseWorker
from syft.generic.abstract.tensor import AbstractTensor

import torch

hook = syft.TorchHook(torch)

from .token import Token
from .underscore import Underscore
from .span import Span
from .pointers.span_pointer import SpanPointer
from .utils import normalize_slice

from typing import List
from typing import Dict
from typing import Set
from typing import Union
<<<<<<< HEAD
=======
from typing import Generator
from .underscore import Underscore
from .span import Span
from .pointers.span_pointer import SpanPointer
from .utils import normalize_slice
>>>>>>> 8835c085


class Doc(AbstractObject):
    def __init__(
        self,
        vocab,
        id: int = None,
        owner: BaseWorker = None,
        tags: List[str] = None,
        description: str = None,
        client_id: str = None,
    ):

        super(Doc, self).__init__(id=id, owner=owner, tags=tags, description=description)

        self.vocab = vocab

        # we assign the client_id in the __call__ method of the SubPipeline
        # This is used to keep track of the worker where the pointer
        # of this doc resides. However if it is passed explicitly
        # in init , we assign this client_id
        if client_id is not None:
            self.client_id = client_id

        # This list is populated in the __call__ method of the Tokenizer object.
        # Its members are objects of the TokenMeta class defined in the tokenizer.py
        # file
        self.container = list()

        # Initialize the Underscore object (inspired by spaCy)
        # This object will hold all the custom attributes set
        # using the `self.set_attribute` method
        self._ = Underscore()

    def set_attribute(self, name: str, value: object):
        """Creates a custom attribute with the name `name` and
           value `value` in the Underscore object `self._`

        Args:
            name (str): name of the custom attribute.
            value (object): value of the custom named attribute.
        """

        # make sure that the name is not empty and does not contain any spaces
        assert (
            isinstance(name, str) and len(name) > 0 and (" " not in name)
        ), "Argument name should be a non-empty str type containing no spaces"

        setattr(self._, name, value)

    def has_attribute(self, name: str) -> bool:
        """Returns `True` if the Underscore object `self._` has an attribute `name`. otherwise returns `False`

        Args:
            name (str): name of the custom attribute.

        Returns:
            attr_exists (bool): `True` if `self._.name` exists, otherwise `False`
        """

        # `True` if `self._` has attribute `name`, `False` otherwise
        attr_exists = hasattr(self._, name)

        return attr_exists

    def remove_attribute(self, name: str):
        """Removes the attribute `name` from the Underscore object `self._`

        Args:
            name (str): name of the custom attribute.
        """

        # Before removing the attribute, check if it exists
        assert self.has_attribute(name), f"Document does not have the attribute {name}"

        delattr(self._, name)

    def get_attribute(self, name: str):
        """Returns value of custom attribute with the name `name` if it is present, else raises `AttributeError`.

        Args:
            name (str): name of the custom attribute.

        Returns:
            value (obj): value of the custom attribute with name `name`.
        """

        return getattr(self._, name)

    def __getitem__(self, key: Union[int, slice]) -> Union[Token, Span, int]:
        """Returns a Token object at position `key` or Span object using slice.


        Args:
            key (int or slice): The index of the token within the Doc,
                or the slice of the Doc to return as a Span object.
        Returns:
            Token or Span or id of the Span object.
        """
        if isinstance(key, int):
            idx = 0
            if key < 0:
                idx = len(self) + key
            else:
                idx = key

            # Get the corresponding TokenMeta object
            token_meta = self.container[idx]

            # Create a Token object with owner same as the doc object
            token = Token(doc=self, token_meta=token_meta, position=key, owner=self.owner)

            return token

        if isinstance(key, slice):

            # Normalize slice to handle negative slicing
            start, end = normalize_slice(len(self), key.start, key.stop, key.step)

            # Create a new span object
            span = Span(self, start, end, owner=self.owner)

            # If the following condition is satisfied, this means that this
            # Doc is on a different worker (the Doc owner) than the one where
            # the Language object that operates the pipeline is located (the Doc client).
            # In this case we will create the Span at the same worker as
            # this Doc, and return its ID to the client worker where a SpanPointer
            # will be made out of  this id.
            if self.owner.id != self.client_id:

                # Register the Span on it's owners object store
                self.owner.register_obj(obj=span)

                # Return span_id using which we can create the SpanPointer
                return span.id

            return span

    def __len__(self):
        """Return the number of tokens in the Doc."""
        return len(self.container)

    def __iter__(self):
        """Allows to loop over tokens in `self.container`"""
        for i in range(len(self.container)):

            # Yield a Token object
            yield self[i]

    @property
    def text(self):
        """Returns the text present in the doc with whitespaces"""
        return "".join(token.text_with_ws for token in self)

    @property
    def vector(self):
        """Get document vector as an average of in-vocabulary token's vectors

        Returns:
            doc_vector: doc vector
        """
        return self.get_vector()

    @property
    def vector_norm(self) -> torch.FloatTensor:
        """Get the L2 norm of the document vector

        Returns:
            A torch tensor representing the L2 norm of the document vector
        """

        vector = torch.tensor(self.vector)

        norm = (vector ** 2).sum()
        norm = torch.sqrt(norm)

        return norm

    def similarity(self, other: "Doc") -> torch.Tensor:
        """Compute the cosine similarity between two Doc vectors.

        Args:
            other (Doc): The Doc to compare with.

        Returns:
            Tensor: A cosine similarity score. Higher is more similar.
        """

        # Make sure both vectors have non-zero norms
        assert (
            self.vector_norm.item() != 0.0 and other.vector_norm.item() != 0.0
        ), "One of the provided vectors has a zero norm!"

        # Compute similarity
        sim = torch.dot(torch.tensor(self.vector), torch.tensor(other.vector))
        sim /= self.vector_norm * other.vector_norm

        return sim

    def get_vector(self, excluded_tokens: Dict[str, Set[object]] = None):
        """Get document vector as an average of in-vocabulary token's vectors,
        excluding token according to the excluded_tokens dictionary.

        Args:
            excluded_tokens (Dict): A dictionary used to ignore tokens of the document based on their custom attribute values
                of their attributes, the keys are the attributes names and they index, for efficiency, sets of values.
                Example: {'attribute1_name' : {value1, value2}, 'attribute2_name': {v1, v2}, ....}

        Returns:
            doc_vector: Document vector ignoring excluded tokens.
        """

        # Get the valid tokens which are to be included
        valid_tokens = self._get_valid_tokens(excluded_tokens)

        vectors = None

        # Count the tokens that have vectors
        vector_count = 0

        for token in valid_tokens:

            if token.has_vector:
                # Increment the vector counter
                vector_count += 1

                # Accumulate token's vector by summing them
                vectors = token.vector if vectors is None else vectors + token.vector

        # If no tokens with vectors were found, just get the default vector(zeros)
        if vector_count == 0:
            doc_vector = self.vocab.vectors.default_vector
        else:
            # The Doc vector, which is the average of all vectors
            doc_vector = vectors / vector_count
        return doc_vector

    def get_token_vectors(self, excluded_tokens: Dict[str, Set[object]] = None) -> torch.tensor:
        """Get the torch Tenspr of all the vectors corresponding to the tokens in the `Doc`,
        excluding token according to the excluded_tokens dictionary.

        Args
            excluded_tokens (Dict): A dictionary used to ignore tokens of the document based on values
                of their attributes.
                Example: {'attribute1_name' : {value1, value2}, 'attribute2_name': {v1, v2}, ....}

        Returns:
            token_vectors: The torch tensor of shape - (No.of tokens, size of vector)
                containing all the vectors.
        """

        # Get the valid tokens which are to be included
        valid_tokens = self._get_valid_tokens(excluded_tokens)

        # The list for holding all token vectors.
        token_vectors = []

        for token in valid_tokens:
            # Get the vector of the token
            token_vectors.append(token.vector)

        # Convert to list of tensors to torch tensor.
        token_vectors = torch.stack(tensors=token_vectors, dim=0)

        return token_vectors

    def get_encrypted_vector(
        self,
        *workers: BaseWorker,
        crypto_provider: BaseWorker = None,
        requires_grad: bool = True,
        excluded_tokens: Dict[str, Set[object]] = None,
    ):
        """Get the mean of the vectors of each Token in this documents.

        Args:
            workers (sequence of BaseWorker): A sequence of remote workers from .
            crypto_provider (BaseWorker): A remote worker responsible for providing cryptography (SMPC encryption) functionalities.
            requires_grad (bool): A boolean flag indicating whether gradients are required or not.
            excluded_tokens (Dict): A dictionary used to ignore tokens of the document based on values
                of their attributes, the keys are the attributes names and they index, for efficiency, sets of values.
                Example: {'attribute1_name' : {value1, value2}, 'attribute2_name': {v1, v2}, ....}

        Returns:

            Tensor: A tensor representing the SMPC-encrypted vector of this document.

        """

        # You need at least two workers in order to encrypt the vector with SMPC
        assert len(workers) > 1

        # Storing the average of vectors of each in-vocabulary token's vectors
        doc_vector = self.get_vector(excluded_tokens=excluded_tokens)

        # Encrypt the vector using SMPC with PySyft
        doc_vector = doc_vector.fix_precision().share(
            *workers, crypto_provider=crypto_provider, requires_grad=requires_grad
        )

        return doc_vector

    def get_encrypted_token_vectors(
        self,
        *workers: BaseWorker,
        crypto_provider: BaseWorker = None,
        requires_grad: bool = True,
        excluded_tokens: Dict[str, Set[object]] = None,
    ) -> torch.Tensor:
        """Get the Tensors of all the vectors corresponding to the tokens in the `Doc`,
        excluding token according to the excluded_tokens dictionary.


        Args:
            workers (sequence of BaseWorker): A sequence of remote workers from .
            crypto_provider (BaseWorker): A remote worker responsible for providing cryptography
                (SMPC encryption) functionalities.
            requires_grad (bool): A boolean flag indicating whether gradients are required or not.
            excluded_tokens (Dict): A dictionary used to ignore tokens of the document based on values
                of their attributes, the keys are the attributes names and they index, for efficiency,
                sets of values.
                Example: {'attribute1_name' : {value1, value2}, 'attribute2_name': {v1, v2}, ....}

        Returns:
            Tensor: A SMPC-encrypted tensor representing the array of all vectors in this document,
                ingonoring the excluded token.
        """

        "You need at least two workers in order to encrypt the vector with SMPC"
        assert len(workers) > 1

        # The array of all vectors corresponding to the tokens in `Doc`.
        token_vectors = self.get_token_vectors(excluded_tokens=excluded_tokens)

        # Encrypt the tensor using SMPC with PySyft
        token_vectors = token_vectors.fix_precision().share(
            *workers, crypto_provider=crypto_provider, requires_grad=requires_grad
        )

        return token_vectors

<<<<<<< HEAD
    def decode_logits(
        self,
        task_name: str,
        logits: AbstractTensor,
        labels: List[str],
        single_label: bool,
        encryption: str,
    ) -> None:

        # If 'mpc' encryption is used, decrypt the logits
        if encryption == "mpc":
            logits = logits.get().float_precision()

        # Get the predict label text
        label = labels[logits.argmax().item()]

        # Set a custom attribute to the Doc containing the predicted label
        self.set_attribute(name=task_name, value=label)
=======
    def _get_valid_tokens(
        self, excluded_tokens: Dict[str, Set[object]] = None
    ) -> Generator[Token, None, None]:
        """Handy function to handle the logic of excluding tokens while performing operations on Doc.

        Args:
            excluded_tokens (Dict): A dictionary used to ignore tokens of the document based on values
                of their attributes.
                Example: {'attribute1_name' : {value1, value2}, 'attribute2_name': {v1, v2}, ....}
        Yields:
            A generator with valid tokens, i.e. tokens which are `not` to be excluded.
        """

        if excluded_tokens:
            # Enforcing that the values of the excluded_tokens dict are sets, not lists.
            excluded_tokens = {
                attribute: set(excluded_tokens[attribute]) for attribute in excluded_tokens
            }

            # Iterate over all tokens in doc
            for token in self:

                # Check if token can be included by comparing its attribute values
                # to those in excluded_tokens dictionary.
                include_token = all(
                    [
                        token.get_attribute(key) not in excluded_tokens[key]
                        for key in excluded_tokens.keys()
                        if token.has_attribute(key)
                    ]
                )

                if include_token:
                    yield token
        else:
            # All tokens are included
            for token in self:
                yield token
>>>>>>> 8835c085

    @staticmethod
    def create_pointer(
        doc,
        location: BaseWorker = None,
        id_at_location: (str or int) = None,
        register: bool = False,
        owner: BaseWorker = None,
        ptr_id: (str or int) = None,
        garbage_collect_data: bool = True,
    ):
        """Creates a DocPointer object that points to a Doc object living in the the worker 'location'.

        Returns:
            DocPointer: pointer object to a document
        """

        # I put the import here in order to avoid circular imports
        from .pointers.doc_pointer import DocPointer

        if id_at_location is None:
            id_at_location = doc.id

        if owner is None:
            owner = doc.owner

        doc_pointer = DocPointer(
            location=location, id_at_location=id_at_location, owner=owner, id=ptr_id
        )

        return doc_pointer<|MERGE_RESOLUTION|>--- conflicted
+++ resolved
@@ -17,14 +17,7 @@
 from typing import Dict
 from typing import Set
 from typing import Union
-<<<<<<< HEAD
-=======
 from typing import Generator
-from .underscore import Underscore
-from .span import Span
-from .pointers.span_pointer import SpanPointer
-from .utils import normalize_slice
->>>>>>> 8835c085
 
 
 class Doc(AbstractObject):
@@ -366,7 +359,6 @@
 
         return token_vectors
 
-<<<<<<< HEAD
     def decode_logits(
         self,
         task_name: str,
@@ -385,7 +377,7 @@
 
         # Set a custom attribute to the Doc containing the predicted label
         self.set_attribute(name=task_name, value=label)
-=======
+
     def _get_valid_tokens(
         self, excluded_tokens: Dict[str, Set[object]] = None
     ) -> Generator[Token, None, None]:
@@ -424,7 +416,6 @@
             # All tokens are included
             for token in self:
                 yield token
->>>>>>> 8835c085
 
     @staticmethod
     def create_pointer(
