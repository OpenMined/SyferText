--- conflicted
+++ resolved
@@ -155,7 +155,6 @@
 
         return doc_vector
 
-<<<<<<< HEAD
     @property
     def vector_norm(self):
         """
@@ -186,7 +185,7 @@
         return torch.dot(torch.tensor(self.vector), torch.tensor(other.vector)) / (
             self.vector_norm * other.vector_norm
         )
-=======
+
     def get_vector(self, excluded_tokens: Dict[str, Set[object]] = None):
         """Get document vector as an average of in-vocabulary token's vectors,
         excluding token according to the excluded_tokens dictionary.
@@ -242,7 +241,6 @@
             # Create the final Doc vector
             doc_vector = vectors / vector_count
         return doc_vector
->>>>>>> d0911bd8
 
     def get_encrypted_vector(
         self,
