--- conflicted
+++ resolved
@@ -221,7 +221,7 @@
                 Example: {'attribute1_name' : {value1, value2}, 'attribute2_name': {v1, v2}, ....}
 
         Returns:
-            token_vectors: The Numpy array of shape - (No.of tokens, size of vector) 
+            token_vectors: The Numpy array of shape - (No.of tokens, size of vector)
                 containing all the vectors.
         """
 
@@ -293,32 +293,6 @@
 
         return doc_vector
 
-<<<<<<< HEAD
-    def get_encrypted_tokens(self):
-        """Encrypt doc's tokens using owner's key.
-        Returns:
-            Set of tokens encrypted using the secret key of doc's owner `self.owner`.
-        """
-
-        key = self.owner.secret
-
-        # Making sure owner has generated secret keys
-        assert key is not None, (
-            f"The owner `{self.owner.id}` on which this Doc resides does not has"
-            "secret key to encrypt tokens. Please follow the Diffie-Hellman protocol"
-            "to generate a secret key for the owner."
-        )
-
-        # stores unique encrypted tokens
-        enc_tokens = set()
-
-        # Iterate over the tokens
-        for token in self:
-            # encrypt the token text using owner's secret key
-            enc_tokens.add(encrypt(token.text, key))
-
-        return enc_tokens
-=======
     def get_encrypted_token_vectors(
         self,
         *workers: BaseWorker,
@@ -332,16 +306,16 @@
 
         Args:
             workers (sequence of BaseWorker): A sequence of remote workers from .
-            crypto_provider (BaseWorker): A remote worker responsible for providing cryptography 
+            crypto_provider (BaseWorker): A remote worker responsible for providing cryptography
                 (SMPC encryption) functionalities.
             requires_grad (bool): A boolean flag indicating whether gradients are required or not.
             excluded_tokens (Dict): A dictionary used to ignore tokens of the document based on values
-                of their attributes, the keys are the attributes names and they index, for efficiency, 
+                of their attributes, the keys are the attributes names and they index, for efficiency,
                 sets of values.
                 Example: {'attribute1_name' : {value1, value2}, 'attribute2_name': {v1, v2}, ....}
 
         Returns:
-            Tensor: A SMPC-encrypted tensor representing the array of all vectors in this document, 
+            Tensor: A SMPC-encrypted tensor representing the array of all vectors in this document,
                 ingonoring the excluded token.
         """
 
@@ -359,5 +333,4 @@
             *workers, crypto_provider=crypto_provider, requires_grad=requires_grad
         )
 
-        return token_vectors
->>>>>>> 6ed5ace0
+        return token_vectors