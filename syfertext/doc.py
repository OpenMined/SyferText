from .token import Token
import syft
import torch

hook = syft.TorchHook(torch)


from syft.generic.abstract.object import AbstractObject
from syft.workers.base import BaseWorker
from syft.generic.abstract.tensor import AbstractTensor

from typing import List
from typing import Dict
from typing import Set
from typing import Union
from typing import Generator
from .underscore import Underscore
from .span import Span
from .pointers.span_pointer import SpanPointer
from .utils import normalize_slice


class Doc(AbstractObject):
    def __init__(
        self,
        vocab,
        id: int = None,
        owner: BaseWorker = None,
        tags: List[str] = None,
        description: str = None,
        client_id: str = None,
    ):

        super(Doc, self).__init__(id=id, owner=owner, tags=tags, description=description)

        self.vocab = vocab

        # we assign the client_id in the __call__ method of the SubPipeline
        # This is used to keep track of the worker where the pointer
        # of this doc resides. However if it is passed explicitly
        # in init , we assign this client_id
        if client_id is not None:
            self.client_id = client_id

        # This list is populated in the __call__ method of the Tokenizer object.
        # Its members are objects of the TokenMeta class defined in the tokenizer.py
        # file
        self.container = list()

        # Initialize the Underscore object (inspired by spaCy)
        # This object will hold all the custom attributes set
        # using the `self.set_attribute` method
        self._ = Underscore()

    def set_attribute(self, name: str, value: object):
        """Creates a custom attribute with the name `name` and
           value `value` in the Underscore object `self._`

        Args:
            name (str): name of the custom attribute.
            value (object): value of the custom named attribute.
        """

        # make sure that the name is not empty and does not contain any spaces
        assert (
            isinstance(name, str) and len(name) > 0 and (" " not in name)
        ), "Argument name should be a non-empty str type containing no spaces"

        setattr(self._, name, value)

    def has_attribute(self, name: str) -> bool:
        """Returns `True` if the Underscore object `self._` has an attribute `name`. otherwise returns `False`

        Args:
            name (str): name of the custom attribute.

        Returns:
            attr_exists (bool): `True` if `self._.name` exists, otherwise `False`
        """

        # `True` if `self._` has attribute `name`, `False` otherwise
        attr_exists = hasattr(self._, name)

        return attr_exists

    def remove_attribute(self, name: str):
        """Removes the attribute `name` from the Underscore object `self._`

        Args:
            name (str): name of the custom attribute.
        """

        # Before removing the attribute, check if it exists
        assert self.has_attribute(name), f"Document does not have the attribute {name}"

        delattr(self._, name)

    def get_attribute(self, name: str):
        """Returns value of custom attribute with the name `name` if it is present, else raises `AttributeError`.

        Args:
            name (str): name of the custom attribute.

        Returns:
            value (obj): value of the custom attribute with name `name`.
        """

        return getattr(self._, name)

    def __getitem__(self, key: Union[int, slice]) -> Union[Token, Span, int]:
        """Returns a Token object at position `key` or Span object using slice.


        Args:
            key (int or slice): The index of the token within the Doc,
                or the slice of the Doc to return as a Span object.
        Returns:
            Token or Span or id of the Span object.
        """
        if isinstance(key, int):
            idx = 0
            if key < 0:
                idx = len(self) + key
            else:
                idx = key

            # Get the corresponding TokenMeta object
            token_meta = self.container[idx]

            # Create a Token object with owner same as the doc object
            token = Token(doc=self, token_meta=token_meta, position=key, owner=self.owner)

            return token

        if isinstance(key, slice):

            # Normalize slice to handle negative slicing
            start, end = normalize_slice(len(self), key.start, key.stop, key.step)

            # Create a new span object
            span = Span(self, start, end, owner=self.owner)

            # If the following condition is satisfied, this means that this
            # Doc is on a different worker (the Doc owner) than the one where
            # the Language object that operates the pipeline is located (the Doc client).
            # In this case we will create the Span at the same worker as
            # this Doc, and return its ID to the client worker where a SpanPointer
            # will be made out of  this id.
            if self.owner.id != self.client_id:

                # Register the Span on it's owners object store
                self.owner.register_obj(obj=span)

                # Return span_id using which we can create the SpanPointer
                return span.id

            return span

    def __len__(self):
        """Return the number of tokens in the Doc."""
        return len(self.container)

    def __iter__(self):
        """Allows to loop over tokens in `self.container`"""
        for i in range(len(self.container)):

            # Yield a Token object
            yield self[i]

    @property
    def text(self):
        """Returns the text present in the doc with whitespaces"""
        return "".join(token.text_with_ws for token in self)

    @property
    def vector(self):
        """Get document vector as an average of in-vocabulary token's vectors

        Returns:
            doc_vector: doc vector
        """
        return self.get_vector()

    @property
    def vector_norm(self) -> torch.FloatTensor:
        """Get the L2 norm of the document vector

        Returns:
            A torch tensor representing the L2 norm of the document vector
        """

        vector = torch.tensor(self.vector)

        norm = (vector ** 2).sum()
        norm = torch.sqrt(norm)

        return norm

    def similarity(self, other: "Doc") -> torch.Tensor:
        """Compute the cosine similarity between two Doc vectors.

        Args:
            other (Doc): The Doc to compare with.

        Returns:
            Tensor: A cosine similarity score. Higher is more similar.
        """

        # Make sure both vectors have non-zero norms
        assert (
            self.vector_norm.item() != 0.0 and other.vector_norm.item() != 0.0
        ), "One of the provided vectors has a zero norm!"

        # Compute similarity
        sim = torch.dot(torch.tensor(self.vector), torch.tensor(other.vector))
        sim /= self.vector_norm * other.vector_norm

        return sim

    def get_vector(self, excluded_tokens: Dict[str, Set[object]] = None):
        """Get document vector as an average of in-vocabulary token's vectors,
        excluding token according to the excluded_tokens dictionary.

        Args:
            excluded_tokens (Dict): A dictionary used to ignore tokens of the document based on values
                of their attributes, the keys are the attributes names and they index, for efficiency, sets of values.
                Example: {'attribute1_name' : {value1, value2}, 'attribute2_name': {v1, v2}, ....}

        Returns:
            doc_vector: Document vector ignoring excluded tokens.
        """

        # Get the valid tokens which are to be included
        valid_tokens = self._get_valid_tokens(excluded_tokens)

        vectors = None

        # Count the tokens that have vectors
        vector_count = 0

        for token in valid_tokens:

            if token.has_vector:
                # Increment the vector counter
                vector_count += 1

                # Accumulate token's vector by summing them
                vectors = token.vector if vectors is None else vectors + token.vector

        # If no tokens with vectors were found, just get the default vector(zeros)
        if vector_count == 0:
            doc_vector = self.vocab.vectors.default_vector
        else:
            # The Doc vector, which is the average of all vectors
            doc_vector = vectors / vector_count
        return doc_vector

    def get_token_vectors(self, excluded_tokens: Dict[str, Set[object]] = None) -> torch.tensor:
        """Get the torch Tenspr of all the vectors corresponding to the tokens in the `Doc`,
        excluding token according to the excluded_tokens dictionary.

        Args
            excluded_tokens (Dict): A dictionary used to ignore tokens of the document based on values
                of their attributes.
                Example: {'attribute1_name' : {value1, value2}, 'attribute2_name': {v1, v2}, ....}

        Returns:
            token_vectors: The torch tensor of shape - (No.of tokens, size of vector)
                containing all the vectors.
        """

        # Get the valid tokens which are to be included
        valid_tokens = self._get_valid_tokens(excluded_tokens)

        # The list for holding all token vectors.
        token_vectors = []

        for token in valid_tokens:
            # Get the vector of the token
            token_vectors.append(token.vector)

        # Convert to list of tensors to torch tensor.
        token_vectors = torch.stack(tensors=token_vectors, dim=0)

        return token_vectors

    def get_encrypted_vector(
        self,
        *workers: BaseWorker,
        crypto_provider: BaseWorker = None,
        requires_grad: bool = True,
        excluded_tokens: Dict[str, Set[object]] = None,
        protocol: str = None,
    ):
        """Get the mean of the vectors of each Token in this documents.

        Args:
            workers (sequence of BaseWorker): A sequence of remote workers from .
            crypto_provider (BaseWorker): A remote worker responsible for providing cryptography (SMPC encryption) functionalities.
            requires_grad (bool): A boolean flag indicating whether gradients are required or not.
            excluded_tokens (Dict): A dictionary used to ignore tokens of the document based on values
                of their attributes, the keys are the attributes names and they index, for efficiency, sets of values.
                Example: {'attribute1_name' : {value1, value2}, 'attribute2_name': {v1, v2}, ....}
            protocol (str): Protocol for SMPC.

        Returns:

            Tensor: A tensor representing the SMPC-encrypted vector of this document.

        """

        # You need at least two workers in order to encrypt the vector with SMPC
        assert len(workers) > 1

        # Storing the average of vectors of each in-vocabulary token's vectors
        doc_vector = self.get_vector(excluded_tokens=excluded_tokens)

        # Encrypt the vector using SMPC with PySyft
        doc_vector = doc_vector.fix_precision().share(
            *workers,
            crypto_provider=crypto_provider,
            requires_grad=requires_grad,
            protocol=protocol,
        )

        return doc_vector

    def get_encrypted_token_vectors(
        self,
        *workers: BaseWorker,
        crypto_provider: BaseWorker = None,
        requires_grad: bool = True,
        excluded_tokens: Dict[str, Set[object]] = None,
        protocol: str = None,
    ) -> torch.Tensor:
        """Get the Tensors of all the vectors corresponding to the tokens in the `Doc`,
        excluding token according to the excluded_tokens dictionary.


        Args:
            workers (sequence of BaseWorker): A sequence of remote workers from .
            crypto_provider (BaseWorker): A remote worker responsible for providing cryptography
                (SMPC encryption) functionalities.
            requires_grad (bool): A boolean flag indicating whether gradients are required or not.
            excluded_tokens (Dict): A dictionary used to ignore tokens of the document based on values
                of their attributes, the keys are the attributes names and they index, for efficiency,
                sets of values.
                Example: {'attribute1_name' : {value1, value2}, 'attribute2_name': {v1, v2}, ....}
            protocol (str): Protocol for SMPC.

        Returns:
            Tensor: A SMPC-encrypted tensor representing the array of all vectors in this document,
                ingonoring the excluded token.
        """

        "You need at least two workers in order to encrypt the vector with SMPC"
        assert len(workers) > 1

        # The array of all vectors corresponding to the tokens in `Doc`.
        token_vectors = self.get_token_vectors(excluded_tokens=excluded_tokens)

        # Encrypt the tensor using SMPC with PySyft
        token_vectors = token_vectors.fix_precision().share(
            *workers,
            crypto_provider=crypto_provider,
            requires_grad=requires_grad,
            protocol=protocol,
        )

        return token_vectors

    def decode_logits(
        self,
        task_name: str,
        logits: AbstractTensor,
        labels: List[str],
        single_label: bool,
        encryption: str,
    ) -> None:
        """Decodes the logits tensor produced by a classifier
        and gets the predicted label. Then this label is set as
        and custom attribute value of the Doc.
<<<<<<< HEAD
=======

>>>>>>> 273ed60d
        Args:
            task_name: The name of the classification task. This
                will be used as the custom attribute's name.
            logits: This is the logits tensor.
            labels: The labels textual names of the classification
                task.
            single_label: A flag to distinguish the number of labels
                to predict.
            encryption: The encryption scheme used. For example, 'mpc'.
<<<<<<< HEAD
=======

>>>>>>> 273ed60d
        Todo:
            For the moment, only single label classifier logits
                are supported, this should be later extended to
                multi-label classifiers.
        """
<<<<<<< HEAD
=======

>>>>>>> 273ed60d
        # If 'mpc' encryption is used, decrypt the logits
        if encryption == "mpc":
            logits = logits.get().float_precision()
        # Get the predict label text
        label = labels[logits.argmax().item()]
        # Set a custom attribute to the Doc containing the predicted label
        self.set_attribute(name=task_name, value=label)

    def _get_valid_tokens(
        self, excluded_tokens: Dict[str, Set[object]] = None
    ) -> Generator[Token, None, None]:
        """Handy function to handle the logic of excluding tokens while performing operations on Doc.

        Args:
            excluded_tokens (Dict): A dictionary used to ignore tokens of the document based on values
                of their attributes.
                Example: {'attribute1_name' : {value1, value2}, 'attribute2_name': {v1, v2}, ....}
        Yields:
            A generator with valid tokens, i.e. tokens which are `not` to be excluded.
        """

        if excluded_tokens:
            # Enforcing that the values of the excluded_tokens dict are sets, not lists.
            excluded_tokens = {
                attribute: set(excluded_tokens[attribute]) for attribute in excluded_tokens
            }

            # Iterate over all tokens in doc
            for token in self:

                # Check if token can be included by comparing its attribute values
                # to those in excluded_tokens dictionary.
                include_token = all(
                    [
                        token.get_attribute(key) not in excluded_tokens[key]
                        for key in excluded_tokens.keys()
                        if token.has_attribute(key)
                    ]
                )

                if include_token:
                    yield token
        else:
            # All tokens are included
            for token in self:
                yield token

    @staticmethod
    def create_pointer(
        doc,
        location: BaseWorker = None,
        id_at_location: (str or int) = None,
        register: bool = False,
        owner: BaseWorker = None,
        ptr_id: (str or int) = None,
        garbage_collect_data: bool = True,
    ):
        """Creates a DocPointer object that points to a Doc object living in the the worker 'location'.

        Returns:
            DocPointer: pointer object to a document
        """

        # I put the import here in order to avoid circular imports
        from .pointers.doc_pointer import DocPointer

        if id_at_location is None:
            id_at_location = doc.id

        if owner is None:
            owner = doc.owner

        doc_pointer = DocPointer(
            location=location, id_at_location=id_at_location, owner=owner, id=ptr_id
        )

        return doc_pointer<|MERGE_RESOLUTION|>--- conflicted
+++ resolved
@@ -380,10 +380,7 @@
         """Decodes the logits tensor produced by a classifier
         and gets the predicted label. Then this label is set as
         and custom attribute value of the Doc.
-<<<<<<< HEAD
-=======
-
->>>>>>> 273ed60d
+        
         Args:
             task_name: The name of the classification task. This
                 will be used as the custom attribute's name.
@@ -393,19 +390,13 @@
             single_label: A flag to distinguish the number of labels
                 to predict.
             encryption: The encryption scheme used. For example, 'mpc'.
-<<<<<<< HEAD
-=======
-
->>>>>>> 273ed60d
+            
         Todo:
             For the moment, only single label classifier logits
                 are supported, this should be later extended to
                 multi-label classifiers.
         """
-<<<<<<< HEAD
-=======
-
->>>>>>> 273ed60d
+        
         # If 'mpc' encryption is used, decrypt the logits
         if encryption == "mpc":
             logits = logits.get().float_precision()
