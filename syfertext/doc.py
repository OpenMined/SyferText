from .token import Token
import syft
import torch
import numpy as np

hook = syft.TorchHook(torch)


from syft.generic.object import AbstractObject
from syft.workers.base import BaseWorker

from typing import List
from typing import Dict
from typing import Set
from typing import Union
from .underscore import Underscore
from .span import Span
from .pointers.span_pointer import SpanPointer
from .utils import normalize_slice


class Doc(AbstractObject):
    def __init__(
        self,
        vocab,
        id: int = None,
        owner: BaseWorker = None,
        tags: List[str] = None,
        description: str = None,
        client_id: str = None,
    ):

        super(Doc, self).__init__(id=id, owner=owner, tags=tags, description=description)

        self.vocab = vocab

        # we assign the client_id in the __call__ method of the SubPipeline
        # This is used to keep track of the worker where the pointer
        # of this doc resides. However if it is passed explicitely
        # in init , we assign this client_id
        if client_id is not None:
            self.client_id = client_id

        # This list is populated in the __call__ method of the Tokenizer object.
        # Its members are objects of the TokenMeta class defined in the tokenizer.py
        # file
        self.container = list()

        # Initialize the Underscore object (inspired by spaCy)
        # This object will hold all the custom attributes set
        # using the `self.set_attribute` method
        self._ = Underscore()

    def set_attribute(self, name: str, value: object):
        """Creates a custom attribute with the name `name` and
           value `value` in the Underscore object `self._`

        Args:
            name (str): name of the custom attribute.
            value (object): value of the custom named attribute.
        """

        # make sure that the name is not empty and does not contain any spaces
        assert (
            isinstance(name, str) and len(name) > 0 and (" " not in name)
        ), "Argument name should be a non-empty str type containing no spaces"

        setattr(self._, name, value)

<<<<<<< HEAD
    def has_attribute(self, name: str) -> bool:
        """Returns `True` if the Underscore object `self._` has an attribute `name`. otherwise returns `False` 

        Args:
            name (str): name of the custom attribute.
        
        Returns:
            attr_exists (bool): `True` if `self._.name` exists, otherwise `False`  
        """

        # `True` if `self._` has attribute `name`, `False` otherwise
        attr_exists = hasattr(self._, name)

        return attr_exists

    def remove_attribute(self, name: str):
        """Removes the attribute `name` from the Underscore object `self._`

        Args:
            name (str): name of the custom attribute.
        """

        # Before removing the attribute, check if it exists
        assert self.has_attribute(name), "Document does not have the attribute {}".format(name)

        delattr(self._, name)

    def __getitem__(self, key: int):
        """Returns a Token object at position `key`.
=======
    def __getitem__(self, key: Union[int, slice]) -> Union[Token, Span, int]:
        """Returns a Token object at position `key` or Span object using slice.
>>>>>>> 2e0a5e78

        Args:
            key (int or slice): The index of the token within the Doc, 
                or the slice of the Doc to return as a Span object.
        Returns:
            Token or Span or id of the Span object.
        """
        if isinstance(key, int):
            idx = 0
            if key < 0:
                idx = len(self) + key
            else:
                idx = key

            # Get the corresponding TokenMeta object
            token_meta = self.container[idx]

<<<<<<< HEAD
        # Add token position information
        token_meta.position = key

        # Create a Token object
        token = Token(doc=self, token_meta=token_meta)
=======
            # Create a Token object with owner same as the doc object
            token = Token(doc=self, token_meta=token_meta, owner=self.owner)
>>>>>>> 2e0a5e78

            return token

        if isinstance(key, slice):

            # Normalize slice to handle negative slicing
            start, end = normalize_slice(len(self), key.start, key.stop, key.step)

            # Create a new span object
            span = Span(self, start, end, owner=self.owner)

            # If the following condition is satisfied, this means that this
            # Doc is on a different worker (the Doc owner) than the one where
            # the Language object that operates the pipeline is located (the Doc client).
            # In this case we will create the Span at the same worker as
            # this Doc, and return its ID to the client worker where a SpanPointer
            # will be made out of  this id.
            if self.owner.id != self.client_id:

                # Register the Span on it's owners object store
                self.owner.register_obj(obj=span)

                # Return span_id using which we can create the SpanPointer
                return span.id

            return span

    def __len__(self):
        """Return the number of tokens in the Doc."""
        return len(self.container)

    def __iter__(self):
        """Allows to loop over tokens in `self.container`"""
        for i in range(len(self.container)):

            # Yield a Token object
            yield self[i]

    @property
    def text(self):
        """Returns the text present in the doc with whitespaces"""
        return "".join(token.text_with_ws for token in self)

    @property
    def vector(self):
        """Get document vector as an average of in-vocabulary token's vectors

        Returns:
          doc_vector: document vector
        """

        # Accumulate the vectors here
        vectors = None

        # Count the tokens that have vectors
        vector_count = 0

        for token in self:

            # Get the vector of the token if one exists
            if token.has_vector:

                # Increment the vector counter
                vector_count += 1

                # Cumulate token's vector by summing them
                vectors = token.vector if vectors is None else vectors + token.vector

        # If no tokens with vectors were found, just get the default vector(zeros)
        if vector_count == 0:
            doc_vector = self.vocab.vectors.default_vector
        else:
            # Create the final Doc vector
            doc_vector = vectors / vector_count

        return doc_vector

    def get_vector(self, excluded_tokens: Dict[str, Set[object]] = None):
        """Get document vector as an average of in-vocabulary token's vectors,
        excluding token according to the excluded_tokens dictionary.

        Args
            excluded_tokens (Dict): A dictionary used to ignore tokens of the document based on values
                of their attributes, the keys are the attributes names and they index, for efficiency, sets of values.
                Example: {'attribute1_name' : {value1, value2}, 'attribute2_name': {v1, v2}, ....}

        Returns:
            doc_vector: document vector ignoring excluded tokens
        """

        # if the excluded_token dict in None all token are included
        if excluded_tokens is None:
            return self.vector

        # enforcing that the values of the excluded_tokens dict are sets, not lists.
        excluded_tokens = {
            attribute: set(excluded_tokens[attribute]) for attribute in excluded_tokens
        }

        vectors = None

        # Count the tokens that have vectors
        vector_count = 0

        for token in self:

            # Get the vector of the token if one exists and if token is not excluded
            include_token = True

            include_token = all(
                [
                    getattr(token._, key) not in excluded_tokens[key]
                    for key in excluded_tokens.keys()
                    if hasattr(token._, key)
                ]
            )

            if token.has_vector and include_token:
                # Increment the vector counter
                vector_count += 1

                # Cumulate token's vector by summing them
                vectors = token.vector if vectors is None else vectors + token.vector

        # If no tokens with vectors were found, just get the default vector(zeros)
        if vector_count == 0:
            doc_vector = self.vocab.vectors.default_vector
        else:
            # Create the final Doc vector
            doc_vector = vectors / vector_count
        return doc_vector

    def get_token_vectors(self, excluded_tokens: Dict[str, Set[object]] = None) -> np.ndarray:
        """Get the Numpy array of all the vectors corresponding to the tokens in the `Doc`,
        excluding token according to the excluded_tokens dictionary.

        Args
            excluded_tokens (Dict): A dictionary used to ignore tokens of the document based on values
                of their attributes.
                Example: {'attribute1_name' : {value1, value2}, 'attribute2_name': {v1, v2}, ....}

        Returns:
            token_vectors: The Numpy array of shape - (No.of tokens, size of vector) 
                containing all the vectors.
        """

        # enforcing that the values of the excluded_tokens dict are sets, not lists.
        if excluded_tokens is not None:
            excluded_tokens = {
                attribute: set(excluded_tokens[attribute]) for attribute in excluded_tokens
            }

        # The list for holding all token vectors.
        token_vectors = []

        for token in self:

            # Get the vector of the token if the token is not excluded
            include_token = True

            if excluded_tokens is not None:
                include_token = all(
                    [
                        getattr(token._, key) not in excluded_tokens[key]
                        for key in excluded_tokens.keys()
                        if hasattr(token._, key)
                    ]
                )

            if include_token:
                token_vectors.append(token.vector)

        # Convert to Numpy array.
        token_vectors = np.array(token_vectors)

        return token_vectors

    def get_encrypted_vector(
        self,
        *workers: BaseWorker,
        crypto_provider: BaseWorker = None,
        requires_grad: bool = True,
        excluded_tokens: Dict[str, Set[object]] = None,
    ):
        """Get the mean of the vectors of each Token in this documents.

        Args:
            workers (sequence of BaseWorker): A sequence of remote workers from .
            crypto_provider (BaseWorker): A remote worker responsible for providing cryptography (SMPC encryption) functionalities.
            requires_grad (bool): A boolean flag indicating whether gradients are required or not.
            excluded_tokens (Dict): A dictionary used to ignore tokens of the document based on values
                of their attributes, the keys are the attributes names and they index, for efficiency, sets of values.
                Example: {'attribute1_name' : {value1, value2}, 'attribute2_name': {v1, v2}, ....}

        Returns:
            Tensor: A tensor representing the SMPC-encrypted vector of this document.
        """

        # You need at least two workers in order to encrypt the vector with SMPC
        assert len(workers) > 1

        # Storing the average of vectors of each in-vocabulary token's vectors
        doc_vector = self.get_vector(excluded_tokens=excluded_tokens)

        # Create a Syft/Torch tensor
        doc_vector = torch.Tensor(doc_vector)

        # Encrypt the vector using SMPC with PySyft
        doc_vector = doc_vector.fix_precision().share(
            *workers, crypto_provider=crypto_provider, requires_grad=requires_grad
        )

        return doc_vector

    def get_encrypted_token_vectors(
        self,
        *workers: BaseWorker,
        crypto_provider: BaseWorker = None,
        requires_grad: bool = True,
        excluded_tokens: Dict[str, Set[object]] = None,
    ) -> torch.Tensor:
        """Get the Numpy array of all the vectors corresponding to the tokens in the `Doc`,
        excluding token according to the excluded_tokens dictionary.


        Args:
            workers (sequence of BaseWorker): A sequence of remote workers from .
            crypto_provider (BaseWorker): A remote worker responsible for providing cryptography 
                (SMPC encryption) functionalities.
            requires_grad (bool): A boolean flag indicating whether gradients are required or not.
            excluded_tokens (Dict): A dictionary used to ignore tokens of the document based on values
                of their attributes, the keys are the attributes names and they index, for efficiency, 
                sets of values.
                Example: {'attribute1_name' : {value1, value2}, 'attribute2_name': {v1, v2}, ....}

        Returns:
            Tensor: A SMPC-encrypted tensor representing the array of all vectors in this document, 
                ingonoring the excluded token.
        """

        "You need at least two workers in order to encrypt the vector with SMPC"
        assert len(workers) > 1

        # The array of all vectors corresponding to the tokens in `Doc`.
        token_vectors = self.get_token_vectors(excluded_tokens=excluded_tokens)

        # Create a Syft/Torch tensor
        token_vectors = torch.Tensor(token_vectors)

        # Encrypt the tensor using SMPC with PySyft
        token_vectors = token_vectors.fix_precision().share(
            *workers, crypto_provider=crypto_provider, requires_grad=requires_grad
        )

        return token_vectors

    @staticmethod
    def create_pointer(
        doc,
        location: BaseWorker = None,
        id_at_location: (str or int) = None,
        register: bool = False,
        owner: BaseWorker = None,
        ptr_id: (str or int) = None,
        garbage_collect_data: bool = True,
    ):
        """Creates a DocPointer object that points to a Doc object living in the the worker 'location'.

        Returns:
            DocPointer: pointer object to a document
        """

        # I put the import here in order to avoid circular imports
        from .pointers.doc_pointer import DocPointer

        if id_at_location is None:
            id_at_location = doc.id

        if owner is None:
            owner = doc.owner

        doc_pointer = DocPointer(
            location=location,
            id_at_location=id_at_location,
            owner=owner,
            id=ptr_id,
            garbage_collect_data=garbage_collect_data,
        )

        return doc_pointer<|MERGE_RESOLUTION|>--- conflicted
+++ resolved
@@ -67,7 +67,7 @@
 
         setattr(self._, name, value)
 
-<<<<<<< HEAD
+
     def has_attribute(self, name: str) -> bool:
         """Returns `True` if the Underscore object `self._` has an attribute `name`. otherwise returns `False` 
 
@@ -95,12 +95,10 @@
 
         delattr(self._, name)
 
-    def __getitem__(self, key: int):
-        """Returns a Token object at position `key`.
-=======
+
     def __getitem__(self, key: Union[int, slice]) -> Union[Token, Span, int]:
         """Returns a Token object at position `key` or Span object using slice.
->>>>>>> 2e0a5e78
+
 
         Args:
             key (int or slice): The index of the token within the Doc, 
@@ -118,16 +116,12 @@
             # Get the corresponding TokenMeta object
             token_meta = self.container[idx]
 
-<<<<<<< HEAD
-        # Add token position information
-        token_meta.position = key
-
-        # Create a Token object
-        token = Token(doc=self, token_meta=token_meta)
-=======
+            # Add token position information
+            token_meta.position = key
+
             # Create a Token object with owner same as the doc object
-            token = Token(doc=self, token_meta=token_meta, owner=self.owner)
->>>>>>> 2e0a5e78
+            token = Token(doc=self, token_meta=token_meta, owner=self.owner)        
+
 
             return token
 
