--- conflicted
+++ resolved
@@ -533,15 +533,7 @@
         # Get the location ID of the worker where the text to be tokenized,
         # or the Doc to be processed is located
         if isinstance(text, ObjectPointer):
-<<<<<<< HEAD
-            location_id = text.location.id
-
-            # deploy all the states of Pipeline on location of text
-            if location_id not in self.deployed_on:
-                self.deploy(worker=text.location)
-=======
             data_owner_id = text.location.id
->>>>>>> 3a0fccec
         else:
             data_owner_id = self.owner.id
 
@@ -599,15 +591,9 @@
         # Send the Pipeline object to the destination worker
         pipeline_pointer = pipeline.send(location=worker)
 
-<<<<<<< HEAD
-        # add location of worker to deployed list
-        if worker.id not in self.deployed_on:
-            self.deployed_on.append(worker.id)
-=======
         # Tell the Pipelin object to deploy all State objects
         pipeline_pointer.deploy_states()
 
         # Modify the `deployed_on` property to refer to the worker
         # where the pipeline is deployed
-        self.deployed_on = worker.id
->>>>>>> 3a0fccec
+        self.deployed_on = worker.id