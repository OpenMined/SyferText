from .tokenizer import Tokenizer
from .vocab import Vocab
from .doc import Doc
from .pointers.doc_pointer import DocPointer
from .pipeline import SubPipeline
from .pipeline import SimpleTagger
from .state import State
from .language_model import LanguageModel
from .attrs import Attributes

from syft.generic.abstract.object import AbstractObject
from syft.workers.base import BaseWorker
from syft.generic.string import String
from syft.generic.pointers.string_pointer import StringPointer
from syft.generic.pointers.object_pointer import ObjectPointer
import torch.nn as nn

from collections import defaultdict
from typing import List
from typing import Union
from typing import Tuple
from typing import Set
from typing import Dict

<<<<<<< HEAD

class BaseDefaults(object):
    """A class that defines all the defaults of the Language class"""

    @classmethod
    def create_vocab(cls, model_name: str) -> Vocab:
        """Creates the Vocab object that holds the vocabulary along with vocabulary meta data

        Todo:
            I started by a very simple Vocab class that
            contains only a variable called 'vectors' of type DICT to hold word vectors
            vocab.vectors['word'] = float. To be reviewed for more complex functionality.
        """

        # Instantiate the Vocab object
        vocab = Vocab(model_name)

        return vocab

    @classmethod
    def create_tokenizer(cls, vocab) -> Tokenizer:
        """Creates a Tokenizer object that will be used to create the Doc object, which is the
        main container for annotated tokens.

        This Tokenizer object uses spaCy's tokenization rules. It takes prefixes,
        infixes, suffixes, tokenization exceptions into account.
        Of course, more features should be added later.

        """

        # Instantiate the Tokenizer object and return it
        tokenizer = Tokenizer(vocab)

        return tokenizer
=======
from collections import defaultdict
import numpy as np
>>>>>>> d06f7303


class Language(AbstractObject):
    """Inspired by spaCy Language class.

    Orchestrates the interactions between different components of the pipeline
    to accomplish core text-processing task.

    It create the Doc object which is the container into which all text-processing
    pipeline components feed their results.
    """

    def __init__(
        self,
        model_name: str,
        owner: BaseWorker = None,
        tags: List[str] = None,
        description: str = None,
    ):

        # Set the model name
        self.model_name = model_name

        # Initialize the subpipeline template
        self.pipeline_template = []

        # Create a dictionary that associates to the name of each text-processing component
        # of the pipeline, an object that is charged to accomplish the job.
        self.factories = dict()

        # Initialize an empty dict of State object.
        # The keys of this dict are the names of the components
        # whose states are being stored, e.g., 'vocab', 'stopword_tagger', etc.
        self.states = {}

        # Initialize the property that should hold the subpipeline templates
        # list for each worker
        self.subpipeline_templates = defaultdict(list)

        # Initialize the pipeline as an empty dictionary
        self._reset_pipeline()

        super(Language, self).__init__(id=None, owner=owner, tags=tags, description=description)

    @property
    def pipe_names(self) -> List[str]:
        """Returns a list of component names in the pipeline in order of execution.

        Returns:
            (list): List of all pipeline component name in order of execution.
        """

        return [pipe_template["name"] for pipe_template in self.pipeline_template]

    def set_tokenizer(self, tokenizer: Tokenizer, access: Set[str] = None):
        """Set the tokenizer object.

        Args:
            tokenizer: the Tokenizer object.
            access: The set of worker ids where this tokenizer's state could be sent.
                if the string '*' is included in the set,  then all workers are allowed
                to receive a copy of the state. If set to None, then only the worker where this
                component is saved will be allowed to get a copy of the state.
        """

        # Set the most restrictive access by default
        if access is None:
            access = {self.owner.id}

        # The name of the tokenizer component is set to the class name
        # for the moment
        name = tokenizer.__class__.__name__.lower()
        self.tokenizer = tokenizer

        # Add the tokenizer to the pipeline
        self.add_pipe(component=tokenizer, name=name, access=access)

    def set_vocab(self, vocab: Vocab, access: Set[str] = None) -> None:
        """Load a new vocab to the Language object. This methods modifies the
        `vocab` propery.

        Args:
            access: The set of worker ids where this Vocab's state could be sent.
                if the string '*' is included in the set,  then all workers are allowed
                to receive a copy of the state. If set to None, then only the worker where this
                component is saved will be allowed to get a copy of the state.
        """

        # Set the most restrictive access by default
        if access is None:
            access = {self.owner.id}

        # Set the language model name to which this vocab object belongs.
        vocab.set_model_name(model_name=self.model_name)

        # Get the state of the vocab object
        state = vocab.dump_state()
        self.vocab = vocab
        # Save the state in the object store
        self._save_state(state=state, name="vocab", access=access)

    def load_pipeline(self, pipeline_template, states):

        # Load the states
        self.states = states

        # Load the pipeline template
        self.pipeline_template = pipeline_template

        # Create the factories;
        # Create and entry for each pipe component
        self.factories = dict()

        for pipe_template in self.pipeline_template:

            # Get the pipe name and its class name
            name = pipe_template["name"]
            class_name = pipe_template["class_name"]

            self.factories[name] = globals()[class_name]

    def _save_state(self, state: State, name: str, access: Set[str] = None):
        """Saves a State object in the object store of the local worker.
        Make sure that the local workers `is_client_worker` is set to False.

        Args:
            state: The State object to save to the object store of the local
                worker.
            name: The name of the component associated with the state.
            access: The set of worker ids where the state could be sent.
        """

        # Add to the list of State objects known to this Language object
        self.states[name] = dict(state=state, access=access)

        # Register it in the object store
        self.owner.register_obj(state)

    def _parse_pipeline_template(self, location_id: str) -> None:
        """Parses the `pipeline_template` property to
        create the subpipeline templates for `worker`.

        Args:
            location_id: The ID of the worker according to
                which the subpipeline template should be parsed.
        """

        # If the pipeline template is already parsed for this
        # location, return.
        if location_id in self.pipeline:
            return

        # Create an entry of `location_id` in the pipeline
        self.pipeline[location_id] = []

        # Initialize a subpipeline template
        subpipeline_template = dict(names=[])

        # Create the subpipeline templates for that location
        self.subpipeline_templates[location_id].append(subpipeline_template)

        # Loop through the pipeline template elements
        for pipe_template in self.pipeline_template:

            # Check out whether the designated worker whose ID is
            # `location_id` has access to the pipe component,
            # If it does, append the pipe template to the currently
            # processed subpipeline template
            # Notice that PySyft models should never be sent to a
            # remote worker even if their `access` property of the corresponding
            # state allows for this
            access = self.states.get(pipe_template["name"]).get("access")

            if {"*", location_id} & access and pipe_template["class_name"] != nn.Module.__name__:

                subpipeline_template["names"].append(pipe_template["name"])

            # Otherwise, create a new subpipeline template and add the
            # pipe template to it
            else:
                subpipeline_template = dict(names=[pipe_template["name"]])

                self.subpipeline_templates[location_id].append(subpipeline_template)

        # Now create the subpipeline objects
        for subpipeline_template in self.subpipeline_templates[location_id]:

            # Instantiate a subpipeline and load the subpipeline template
            subpipeline = SubPipeline(model_name=self.model_name)

            subpipeline.load_template(template=subpipeline_template, factories=self.factories)

            # Send the subpipeline to the worker where the input is located
            # if the destination worker is different from the local one
            if location_id != self.owner.id:
                subpipeline = subpipeline.send(location_id)

            # Add the subpipeline to the pipeline
            self.pipeline[location_id].append(subpipeline)

        # Now load the state of each pipe in the subpipelines.
        # I could have done this step in the previous loop, but
        # I do it here in order to separated parsing from loading
        # states that might take significant longer time.
        for subpipeline in self.pipeline[location_id]:

            subpipeline.load_states()

    def _reset_pipeline(self):
        """Reset the `pipeline` class property."""

        # Initialize a new empty pipeline with as an empty dict
        self.pipeline = {}

        # Initialize a new `subpipelins_template` property
        self.subpipeline_templates = defaultdict(list)

    def add_pipe(
        self,
        component: callable,
        access: Set[str] = None,
        name: str = None,
        before: str = None,
        after: str = None,
        first: bool = False,
        last: bool = True,
    ):

        """Adds a pipe template to the pipeline template.

        Args:
            component (callable): This is a callable that takes a Doc object and modifies
                it inplace.
            access: The set of worker ids where this component's state could be sent.
                if the string '*' is included in the set,  then all workers are allowed
                to receive a copy of the state. If set to None, then only the worker where this
                component is saved will be allowed to get a copy of the state.
            name (str): The name of the pipeline component to be added. Defaults to None.
            before (str): The name of the pipeline component before which the new component
                is to be added. Defaults to None.
            after (str): The name of the pipeline component after which the new component
                is to be added. Defaults to None.
            first (bool): if set to True, the new pipeline component will be add as the
                first element of the pipeline (after the tokenizer). Defaults to False.
            last (bool): if set to True, the new pipeline component will be add as the
                last element of the pipeline (after the tokenizer). Defaults to True.

        """

        # The component argument must be callable
        # [TODO] An exception with a custom error message should be thrown
        assert hasattr(component, "__call__"), "Argument `component` is not a callable."

        # [TODO] The following requirement should be relaxed and a name should be
        # automatically assigned in case `name` is None. This would be convenient
        # as done by spaCy
        assert (
            isinstance(name, str) and len(name) >= 1
        ), "Argument `name` should be of type `str` with at least one character."

        # [TODO] Add custom error message
        assert (
            name not in self.pipe_names
        ), "Pipeline component name '{}' that you have chosen is already used by another pipeline component.".format(
            name
        )

        # Make sure only one of 'before', 'after', 'first' or 'last' is set
        # [TODO] Add custom error message
        assert (
            sum([bool(before), bool(after), bool(first), bool(last)]) < 2
        ), "Only one among arguments 'before', 'after', 'first' or 'last' should be set."

        if access is None:
            access = {self.owner.id}

        # Add the new pipe component to the list of factories
        self.factories[name] = globals()[component.__class__.__name__]

        # Set the language model name to which this tokenizer belongs.
        component.set_model_name(model_name=self.model_name)

        # Get the component's state
        state = component.dump_state(name=name)

        # Save the component's state
        self._save_state(state=state, name=name, access=access)

        # Create the pipe template that will be added the pipeline
        # template
        pipe_template = dict(name=name, class_name=component.__class__.__name__)

        # Add the pipe template at the right position
        if last or not any([before, after, first]):
            self.pipeline_template.append(pipe_template)

        elif first:
            # The index 0 is reserved for the tokenizer
            self.pipeline_template.insert(index=1, element=pipe_template)

        elif before in self.pipe_names:
            self.pipeline_template.insert(
                index=self.pipe_names.index(before), element=pipe_template
            )

        elif after in self.pipe_names:
            self.pipeline_template.insert(
                index=self.pipe_names.index(after) + 1, element=pipe_template
            )
        else:
            # [TODO] Raise exception with custom error message
            assert (
                False
            ), "component cannot be added to the pipeline, \
                please double check argument values of the `add_pipe` method call."

        # Reset the pipeline.
        self._reset_pipeline()

    def remove_pipe(self, name: str) -> Tuple[str, callable]:
        """Removes the pipeline whose name is 'name'

        Args:
            name (str): The name of the pipeline component to remove.

        Returns:
            The removed pipe

        """

        # [TODO] Add custom error message
        assert (
            name in self.pipe_names
        ), f"No pipeline component with the specified name '{name}' was found"

        # Get the index of the pipeline to be removed in the
        # self.pipeline list
        pipe_index = self.pipe_names.index(name)

        # Delete the pipe using its index
        pipe = self.pipeline_template.pop(pipe_index)

        del self.factories[name]

        # Reset the pipeline.
        self._reset_pipeline()

        return pipe

    def _run_subpipeline_from_template(
        self,
        template_index: int,
        location_id: str,
        input=Union[str, String, StringPointer, Doc, DocPointer],
    ) -> Union[Doc, DocPointer]:
        """Creates a `subpipeline` object and sends it to the appropriate
        worker if `input` is remote. Then runs the subpipeline at position
        `template_index` of self.pipeline on the appropriate worker.

        The worker on which the subpipeline is run is either the
        the same worker on which `input` lives, if the `remote`
        property of the subpipeline template is True. Or, it is the
        local worker if `remote` is False.

        The self.pipeline is a list of dicts which stores
        the references to Subpipeline (or SubpipelinePointer) objects.
        It is created by parsing self.subpipeliline_template.

        At each index in self.pipeline we have a dictionary which
        holds the location id as the key and a reference to the
        SubPipeline (or SubpipelinePointer) object as the value.

        The text (or StringPointer) is processed by the tokenizer to create
        Doc (or DocPointer) object which is then processed in place by
        the subpipeline components in the relative order in which
        they are stored in self.pipeline.

        If no subpipeline is yet created for the specified worker,
        one is created using the template in self.subpipeline_templates
        and added to the pipeline.

        Example:
            If a text is to be processed on the local machine, then subpipelines
            in the pipeline are initialized on the local machine.
            So if there are 3 subpipelines in the pipeline then

            self.pipeline = [{'me': SubPipeline[pipe_1_name > pipe_2_name]},
                             {'me': SubPipeline[pipe_3_name]},
                             {'me': SubPipeline[pipe_4_name, pipe_5_name]},
                            ]

            Now any more local texts that are to be processed by the pipeline are
            processed with the subpipeline objects already present on the local machine.

            Then if we pass a StringPointer referring to a text located on a remote
            machine, new SubPipeline objects whose templates in `self.subpipeline_templates`
            has "remote = True" are created on remote machines and their references
            are stored in dictionaries at appropriate indices in `self.pipeline` with
            remote location id as the key.

            Hence in our example, if subpipeline templates at the first and third indices
            in `self.subpipeline_templates` have "remote = True". Then upon passing a
            StringPointer to the pipeline, new subpipeline objects are initialized on
            bob's machine and their references are stored in dictionaries at the first
            and third indices in `self.pipeline` with `bob` as the key.

            self.pipeline = [{'me' : SubPipeline[pipe_1_name > pipe_2_name],
                              'bob': SubPipelinePointer[pipe_1_name > pipe_2_name]},
                             {'me' : SubPipeline[pipe_3_name]},
                             {'bob': SubPipelinePointer[pipe_4_name > pipe_5_name],
                              'me' : SubPipeline[pipe_4_name > pipe_5_name]}
                            ]

            Note:
                The order of workers stored in the dictionary in self.pipeline is arbitrary.

        Args:
            template_index (int): The index of the subpipeline template in
                `self.subpipelines_templates`
            location_id: The ID of the worker on which processing will take place.
            input (str, String, StringPointer, Doc, DocPointer):
                The input on which the subpipeline operates. It can be either the text
                to tokenize (or a pointer to it) for the subpipeline at index 0, or it
                could be the Doc (or its pointer) for all subsequent subpipelines.

        Returns:
            (Doc or DocPointer): The new or updated Doc object or
               a pointer to a Doc object.

        """

        # Apply the subpipeline and get the doc or the Doc id.
        # If a Doc ID is obtained, this signifies the ID of the
        # Doc object on the remote worker.
        doc_or_id = self.pipeline[location_id][template_index](input)

        # If the doc is of type (str or int), this means that a
        # DocPointer should be created
        if isinstance(doc_or_id, int) or isinstance(doc_or_id, str):

            doc = DocPointer(location=input.location, id_at_location=doc_or_id, owner=self.owner)

        # This is of type Doc then
        else:
            doc = doc_or_id

        # return the doc
        return doc

    def __call__(self, text: Union[str, String, StringPointer]) -> Union[Doc, DocPointer]:
        """The text is tokenized and  pipeline components are called
        here, and the Doc object is returned.

        Args:
            text (str, String or StringPointer): the text to be tokenized and
        processed by the pipeline components.

        Returns:
            (Doc or DocPointer): The Doc object or a pointer to a Doc object.
        This object provides access to all token data.
        """

        # Get the location ID of the worker where the text to be tokenized,
        # or the Doc to be processed is located
        if isinstance(text, ObjectPointer):
            location_id = text.location.id
        else:
            location_id = self.owner.id

        # Create a subpipeline templates list for the worker where `input` is located
        # If it does not already exist
        self._parse_pipeline_template(location_id=location_id)

        # Runs the first subpipeline.
        # The first subpipeline is the one that has the tokenizer
        doc = self._run_subpipeline_from_template(
            template_index=0, location_id=location_id, input=text
        )

        # Apply the the rest of subpipelines sequentially
        # Each subpipeline will modify the document `doc` inplace
        for i in range(1, len(self.pipeline[location_id])):
            doc = self._run_subpipeline_from_template(
                template_index=i, location_id=location_id, input=doc
            )

        # return the Doc object
        return doc

    def deploy(self, worker: BaseWorker) -> None:
        """Deploys the pipeline to PyGrid by creating a LanguageModel
        object and sending it to the worker where it is to be deployed.
        The State objects of every pipe component and every resource are
        also deployed to the same worker.

        Args:
            worker: The worker on which the pipeline is to be deployed.
        """

        # Set the `location_id` property of each state to
        # the worker on which the pipeline is deployed
        states = self.states.copy()

        for pipe_name in self.states:

            # Change the pipe's location
            states[pipe_name]["location_id"] = worker.id

        # Create a LanguageModel object
        language_model = LanguageModel(
            name=self.model_name,
            pipeline_template=self.pipeline_template,
            states=states,
            owner=self.owner,
            tags=self.tags,
            description=self.description,
        )

        # Send the language model object to the destination worker
        language_model_pointer = language_model.send(location=worker)

        # Tell the LanguageModel object to deploy all State objects
        language_model_pointer.deploy_states()<|MERGE_RESOLUTION|>--- conflicted
+++ resolved
@@ -21,46 +21,6 @@
 from typing import Tuple
 from typing import Set
 from typing import Dict
-
-<<<<<<< HEAD
-
-class BaseDefaults(object):
-    """A class that defines all the defaults of the Language class"""
-
-    @classmethod
-    def create_vocab(cls, model_name: str) -> Vocab:
-        """Creates the Vocab object that holds the vocabulary along with vocabulary meta data
-
-        Todo:
-            I started by a very simple Vocab class that
-            contains only a variable called 'vectors' of type DICT to hold word vectors
-            vocab.vectors['word'] = float. To be reviewed for more complex functionality.
-        """
-
-        # Instantiate the Vocab object
-        vocab = Vocab(model_name)
-
-        return vocab
-
-    @classmethod
-    def create_tokenizer(cls, vocab) -> Tokenizer:
-        """Creates a Tokenizer object that will be used to create the Doc object, which is the
-        main container for annotated tokens.
-
-        This Tokenizer object uses spaCy's tokenization rules. It takes prefixes,
-        infixes, suffixes, tokenization exceptions into account.
-        Of course, more features should be added later.
-
-        """
-
-        # Instantiate the Tokenizer object and return it
-        tokenizer = Tokenizer(vocab)
-
-        return tokenizer
-=======
-from collections import defaultdict
-import numpy as np
->>>>>>> d06f7303
 
 
 class Language(AbstractObject):
