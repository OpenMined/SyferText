--- conflicted
+++ resolved
@@ -182,13 +182,8 @@
         return torch.sqrt((self.vector ** 2).sum())
 
     def similarity(self, other):
-<<<<<<< HEAD
-        """Compute the cosine similarity between tokens' vectors.
-
-=======
         """Compute the cosine similarity between tokens vectors.
         
->>>>>>> 42559738
         Args:
             other (Token): The Token to compare with.
 
