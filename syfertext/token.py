from .utils import hash_string
from .attrs import Attributes
from .lexeme import Lexeme
from .lexeme import LexemeMeta

import syft as sy
import torch
<<<<<<< HEAD
import numpy as np
from typing import Union
=======
from syft.generic.string import String

from syft.generic.object import AbstractObject
from syft.workers.base import BaseWorker
>>>>>>> 2e0a5e78


hook = sy.TorchHook(torch)


<<<<<<< HEAD
class Token:
    def __init__(self, vocab, doc, token_meta: "TokenMeta"):
=======
class Token(AbstractObject):
    def __init__(
        self, doc: "Doc", token_meta: "TokenMeta", id: int = None, owner: BaseWorker = None,
    ):
        super(Token, self).__init__(id=id, owner=owner)
>>>>>>> 2e0a5e78

        self.vocab = vocab
        self.doc = doc

        # corresponding hash value of this token
        self.orth = token_meta.orth

<<<<<<< HEAD
        # LexMeta object for the corresponding token string
        self.lex = self.doc.vocab.get_by_orth(self.orth)

        # Whether the token is followed by a single white
=======
        # The start and stop positions of the token in self.orth_
        # notice that stop_position refers to one position after `token_meta.end_pos`.
        # this is practical for indexing
        self.start_pos = token_meta.start_pos
        self.stop_pos = token_meta.end_pos + 1 if token_meta.end_pos is not None else None
        self.is_space = token_meta.is_space
>>>>>>> 2e0a5e78
        self.space_after = token_meta.space_after

        # Initialize the Underscore object (inspired by spaCy)
        # This object will hold all the custom attributes set
        # using the `self.set_attribute` method
        self._ = token_meta._

        # Whether this token has a vector or not
        self.has_vector = self.doc.vocab.vectors.has_vector(self.orth_)

    def __str__(self):

        # The call to `str()` in the following is to account for the case
        # when text is of type String or StringPointer (which are Syft string types)
        return self.orth_

    def set_attribute(self, name: str, value: object):
        """Creates a custom attribute with the name `name` and
           value `value` in the Underscore object `self._`
        """

        setattr(self._, name, value)

    @property
    def text(self):
<<<<<<< HEAD
        """Get the token text"""
        return self.orth_

    def __len__(self):
        """The number of unicode characters in the token, i.e. `token.text`.
        The number of unicode characters in the token.
        """
        return self.lex.length
=======
        """Get the token text in str type"""
        return self.orth_

    @property
    def orth_(self):
        """Get the token text in str type"""
        return str(self.doc.vocab.store[self.orth])
>>>>>>> 2e0a5e78

    def __len__(self):
        """Get the length of the token"""
        return len(self.orth_)

    @property
    def text_with_ws(self) -> str:
        """Get the text with trailing whitespace if it exists"""

        if self.space_after:
            return self.orth_ + " "
        else:
            return self.orth_

    def __repr__(self):
        return "Token[{}]".format(self.orth_)

    @property
    def vector(self):
        """Get the token vector"""
        return self.doc.vocab.vectors[self.orth_]

    def get_encrypted_vector(self, *workers, crypto_provider=None, requires_grad=True):
        """Get the mean of the vectors of each Token in this documents.

        Args:
            self (Token): current token.
            workers (sequence of BaseWorker): A sequence of remote workers from .
            crypto_provider (BaseWorker): A remote worker responsible for providing cryptography (SMPC encryption) functionalities.
            requires_grad (bool): A boolean flag indicating whether gradients are required or not.

        Returns:
            Tensor: A tensor representing the SMPC-encrypted vector of this token.
        """

        assert (
            len(workers) > 1
        ), "You need at least two workers in order to encrypt the vector with SMPC"

        # Get the vector
        vector = self.doc.vocab.vectors[self.orth_]

        # Create a Syft/Torch tensor
        vector = torch.Tensor(vector)

        # Encrypt the vector using SMPC
        vector = vector.fix_precision().share(
            *workers, crypto_provider=crypto_provider, requires_grad=requires_grad
        )

        return vector

    # Following attributes are inspired from Spacy, they have similar behaviour as in spacy.
    # Some of the attributes are redundant but they are to maintain consistency with other attributes

    @property
    def vector_norm(self):
        """The L2 norm of the token's vector"""
        vector = self.vector
        return np.sqrt((vector ** 2).sum())

    @property
    def text_with_ws(self):
        """The text content of the token with the trailing whitespace(if any)."""
        text = self.orth_

        if self.space_after:
            return text + " "
        else:
            return text

    @property
    def lex_id(self):
        """Sequential id of the token's lexical type. Used to index into words vector table"""
        return self.lex.id

    @property
    def rank(self):
        """The index to corresponding word vector in words vector table."""
        return self.lex.id

    @property
    def lower(self):
        """Orth id of the lowercase token text."""
        return self.lex.lower

    @property
    def shape(self):
        """Orth id of the token's shape, a transform of the
            tokens's string, to show orthographic features (e.g. "Xxxx", "dd").
        """
        return self.lex.shape

    @property
    def prefix(self):
        """Orth id of a length-1 substring from the start of the token."""
        return self.lex.prefix

    @property
    def suffix(self):
        """Orth id of a length-N substring from the end of the token."""
        return self.lex.suffix

    @property
    def lang(self):
        """Orth id of the language of the parent document's vocabulary."""
        return self.lex.lang

    @property
    def whitespace_(self):
        """The trailing whitespace character, if present."""
        return " " if self.space_after else ""

    @property
    def orth_(self):
        """Text content (identical to `Token.text`).
            Exists mostly for consistency with the other
            attributes.
        """
        return self.vocab.store[self.lex.orth]

    @property
    def lower_(self):
        """The lowercase token text."""
        return self.vocab.store[self.lex.lower]

    @property
    def shape_(self):
        """Transform of the tokens's string, to show
            orthographic features. For example, "Xxxx" or "dd".
        """
        return self.vocab.store[self.lex.shape]

    @property
    def prefix_(self):
        """A length-1 substring from the start of the token."""
        return self.vocab.store[self.lex.prefix]

    @property
    def suffix_(self):
        """A length-3 substring from the end of the token."""
        return self.vocab.store[self.lex.suffix]

    @property
    def lang_(self):
        """Language of the parent document's vocabulary,
            e.g. 'en_web_core_lm'.
        """
        return self.vocab.store[self.lex.lang]

    @property
    def is_oov(self):
        """Whether the token is out-of-vocabulary."""
        return Lexeme.check_flag(self.lex, Attributes.IS_OOV)

    @property
    def is_stop(self):
        """Whether the token is a stop word, i.e. part of a
            stop list defined by the language data.
        """
        return Lexeme.check_flag(self.lex, Attributes.IS_STOP)

    @property
    def is_alpha(self):
        """Whether the token consists of alphabets characters."""
        return Lexeme.check_flag(self.lex, Attributes.IS_ALPHA)

    @property
    def is_ascii(self):
        """Whether the token consists of ASCII characters."""
        return Lexeme.check_flag(self.lex, Attributes.IS_ASCII)

    @property
    def is_digit(self):
        """Whether the token consists of digits."""
        return Lexeme.check_flag(self.lex, Attributes.IS_DIGIT)

    @property
    def is_lower(self):
        """Whether the token is in lowercase."""
        return Lexeme.check_flag(self.lex, Attributes.IS_LOWER)

    @property
    def is_upper(self):
        """Whether the token is in uppercase."""
        return Lexeme.check_flag(self.lex, Attributes.IS_UPPER)

    @property
    def is_title(self):
        """Whether the token is in titlecase."""
        return Lexeme.check_flag(self.lex, Attributes.IS_TITLE)

    @property
    def is_punct(self):
        """Whether the token is punctuation."""
        return Lexeme.check_flag(self.lex, Attributes.IS_PUNCT)

    @property
    def is_space(self):
        """Whether the token consists of whitespace characters."""
        return Lexeme.check_flag(self.lex, Attributes.IS_SPACE)

    @property
    def is_bracket(self):
        """Whether the token is a bracket."""
        return Lexeme.check_flag(self.lex, Attributes.IS_BRACKET)

    @property
    def is_quote(self):
        """Whether the token is a quotation mark."""
        return Lexeme.check_flag(self.lex, Attributes.IS_QUOTE)

    @property
    def is_left_punct(self):
        """Whether the token is a left punctuation mark."""
        return Lexeme.check_flag(self.lex, Attributes.IS_LEFT_PUNCT)

    @property
    def is_right_punct(self):
        """Whether the token is a right punctuation mark."""
        return Lexeme.check_flag(self.lex, Attributes.IS_RIGHT_PUNCT)

    @property
    def is_currency(self):
        """Whether the token is a currency symbol."""
        return Lexeme.check_flag(self.lex, Attributes.IS_CURRENCY)

    @property
    def like_url(self):
        """Whether the token resembles a URL."""
        return Lexeme.check_flag(self.lex, Attributes.LIKE_URL)

    @property
    def like_num(self):
        """Whether the token resembles a number, e.g. "10.9",
            "10" etc.
        """
        return Lexeme.check_flag(self.lex, Attributes.LIKE_NUM)

    @property
    def like_email(self):
        """Whether the token resembles an email address."""
        return Lexeme.check_flag(self.lex, Attributes.LIKE_EMAIL)<|MERGE_RESOLUTION|>--- conflicted
+++ resolved
@@ -5,50 +5,33 @@
 
 import syft as sy
 import torch
-<<<<<<< HEAD
 import numpy as np
 from typing import Union
-=======
 from syft.generic.string import String
 
 from syft.generic.object import AbstractObject
 from syft.workers.base import BaseWorker
->>>>>>> 2e0a5e78
 
 
 hook = sy.TorchHook(torch)
 
 
-<<<<<<< HEAD
-class Token:
-    def __init__(self, vocab, doc, token_meta: "TokenMeta"):
-=======
 class Token(AbstractObject):
     def __init__(
         self, doc: "Doc", token_meta: "TokenMeta", id: int = None, owner: BaseWorker = None,
     ):
         super(Token, self).__init__(id=id, owner=owner)
->>>>>>> 2e0a5e78
-
-        self.vocab = vocab
+
+        self.vocab = doc.vocab
         self.doc = doc
 
         # corresponding hash value of this token
         self.orth = token_meta.orth
 
-<<<<<<< HEAD
         # LexMeta object for the corresponding token string
         self.lex = self.doc.vocab.get_by_orth(self.orth)
 
         # Whether the token is followed by a single white
-=======
-        # The start and stop positions of the token in self.orth_
-        # notice that stop_position refers to one position after `token_meta.end_pos`.
-        # this is practical for indexing
-        self.start_pos = token_meta.start_pos
-        self.stop_pos = token_meta.end_pos + 1 if token_meta.end_pos is not None else None
-        self.is_space = token_meta.is_space
->>>>>>> 2e0a5e78
         self.space_after = token_meta.space_after
 
         # Initialize the Underscore object (inspired by spaCy)
@@ -74,7 +57,6 @@
 
     @property
     def text(self):
-<<<<<<< HEAD
         """Get the token text"""
         return self.orth_
 
@@ -83,19 +65,6 @@
         The number of unicode characters in the token.
         """
         return self.lex.length
-=======
-        """Get the token text in str type"""
-        return self.orth_
-
-    @property
-    def orth_(self):
-        """Get the token text in str type"""
-        return str(self.doc.vocab.store[self.orth])
->>>>>>> 2e0a5e78
-
-    def __len__(self):
-        """Get the length of the token"""
-        return len(self.orth_)
 
     @property
     def text_with_ws(self) -> str:
