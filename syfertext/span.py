import syft
import torch

hook = syft.TorchHook(torch)

from syft.generic.abstract.object import AbstractObject
from syft.workers.base import BaseWorker
from syfertext.token import Token

from typing import List
from typing import Dict
from typing import Set
from typing import Union
from typing import Generator

from .underscore import Underscore
from .utils import normalize_slice


class Span(AbstractObject):
    """A slice from a Doc object."""

<<<<<<< HEAD
    def __init__(
        self,
        doc: "Doc",
        start: int,
        end: int,
        id: int = None,
        owner: BaseWorker = None,
    ):
=======
    def __init__(self, doc: "Doc", start: int, end: int, id: int = None, owner: BaseWorker = None):
>>>>>>> 42559738
        """Create a `Span` object from the slice `doc[start : end]`.

        Args:
            doc (Doc): The parent document.
            start (int): The index of the first token of the span.
            end (int): The index of the first token after the span.

        Returns (Span):
            The newly constructed object.

        """
        super(Span, self).__init__(id=id, owner=owner)

        self.doc = doc
        self.start = start

        # We don't need to handle `None` here
        # it will be handled by normalize slice
        # Invalid ranges handled by normalize function
        self.end = end

        # This is used to keep track of the client worker that this span
        # caters to.
        # Usually, it would be the worker operating the pipeline.
        # we set this equal to `doc.client_id` as span's client will be same as doc's client
        self.client_id = doc.client_id

        # The owner of the span object will be same worker where doc resides
        self.owner = doc.owner

        # Initialize the Underscore object (inspired by spaCy)
        # This object will hold all the custom attributes set
        # using the `self.set_attribute` method
        self._ = Underscore()

    def set_attribute(self, name: str, value: object):
        """Creates a custom attribute with the name `name` and
        value `value` in the Underscore object `self._`

         Args:
             name (str): name of the custom attribute.
             value (object): value of the custom named attribute.
        """

        # make sure there is no space in name as well prevent empty name
        assert (
            isinstance(name, str) and len(name) > 0 and (not (" " in name))
        ), "Argument `name` should be a non-empty `str` type containing no spaces"

        setattr(self._, name, value)

    def __getitem__(self, key: Union[int, slice]):
        """Returns a Token object at position `key` or returns Span using slice `key` or the
        id of the Token object or id of the Span object at remote location.

        Args:
            key (int or slice): The index of the token within the span, or slice of
            the span to get.

        Returns:
            Token or Span or id of the Token or id of the Span
        """

        if isinstance(key, int):

            if key < 0:
                token_meta = self.doc.container[self.end + key]
            else:
                token_meta = self.doc.container[self.start + key]

            # Create a Token object with owner same as the span object
            token = Token(doc=self.doc, token_meta=token_meta, position=key, owner=self.owner)

            return token

        if isinstance(key, slice):

            # normalize to handle negative slicing
            start, end = normalize_slice(len(self), key.start, key.stop, key.step)

            # shift the origin
            start += self.start
            end += self.start

            # Assign the new span to the same owner as this object
            owner = self.owner

            # Create a new span object
            span = Span(self.doc, start, end, owner=owner)

            # If the following condition is satisfied, this means that this
            # Span is on a different worker (the Span's owner) than the one where
            # the Language object that operates the pipeline is located (the Span's client).
            # In this case we will create the new Span at the same worker as
            # this Span, and return its ID to the client worker where a SpanPointer
            # will be made out of this id.
            if span.owner.id != span.client_id:

                # Register the Span on it's owners object store
                self.owner.register_obj(obj=span)

                # Return span_id using which we can create the SpanPointer
                return span.id

            return span

    def __len__(self):
        """Return the number of tokens in the Span."""
        return self.end - self.start

    def __iter__(self):
        """Allows to loop over tokens in `Span.doc`"""

        for i in range(len(self)):

            # Yield a Token object
            yield self[i]

    @property
    def vector(self):
        """Get span vector as an average of in-vocabulary token's vectors

        Returns:
            span_vector: span vector
        """
        return self.get_vector()

    def get_vector(self, excluded_tokens: Dict[str, Set[object]] = None):
        """Get Span vector as an average of in-vocabulary token's vectors,
        excluding token according to the excluded_tokens dictionary.

        Args:
            excluded_tokens (Dict): A dictionary used to ignore tokens of the document based on values
                of their attributes, the keys are the attributes names and they index, for efficiency, sets of values.
                Example: {'attribute1_name' : {value1, value2}, 'attribute2_name': {v1, v2}, ....}

        Returns:
            span_vector: Span vector ignoring excluded tokens
        """

        # Get the valid tokens which are to be included
        valid_tokens = self._get_valid_tokens(excluded_tokens)

        vectors = None

        # Count the tokens that have vectors
        vector_count = 0

        for token in valid_tokens:

            if token.has_vector:
                # Increment the vector counter
                vector_count += 1

                # Accumulate token's vector by summing them
                vectors = token.vector if vectors is None else vectors + token.vector

        # If no tokens with vectors were found, just get the default vector(zeros)
        if vector_count == 0:
            span_vector = self.doc.vocab.vectors.default_vector
        else:
            # The Doc vector, which is the average of all vectors
            span_vector = vectors / vector_count

        return span_vector

    def _get_valid_tokens(
        self, excluded_tokens: Dict[str, Set[object]] = None
    ) -> Generator[Token, None, None]:
        """Handy function to handle the logic of excluding tokens while performing operations on Doc.

        Args:
            excluded_tokens (Dict): A dictionary used to ignore tokens of the document based on values
                of their attributes.
        Yields:
            A generator with valid tokens, i.e. tokens which are `not` to be excluded.
        """

        if excluded_tokens:
            # Enforcing that the values of the excluded_tokens dict are sets, not lists.
            excluded_tokens = {
                attribute: set(excluded_tokens[attribute]) for attribute in excluded_tokens
            }

            # Iterate over all tokens in doc
            for token in self:

                # Check if token can be included by comparing its attribute values
                # to those in excluded_tokens dictionary.
                include_token = all(
                    [
                        token.get_attribute(key) not in excluded_tokens[key]
                        for key in excluded_tokens.keys()
                        if token.has_attribute(key)
                    ]
                )

                if include_token:
                    yield token
        else:
            # All tokens are included
            for token in self:
                yield token

    def as_doc(self):
        """Create a `Doc` object with a copy of the `Span`'s tokens.

        Returns :
            The new `Doc` copy (or id to `Doc` object) of the span.
        """

        # Handle circular imports
        from .doc import Doc

        # Create a new doc object on the required location
        # Assign the same owner on which this object resides
        # Client of the doc created will be same as the span's client
        doc = Doc(self.doc.vocab, owner=self.owner, client_id=self.client_id)

        # Iterate over the token_meta present in span
        for idx in range(self.start, self.end):

            # Add token meta object to the new doc
            doc.container.append(self.doc.container[idx])

        # Same reason as explained in __getitem__ above
        if doc.owner.id != doc.client_id:

            # Register the Doc on its owner's object store
            doc.owner.register_obj(obj=doc)

            # Return doc_id which can be used to create DocPointer
            return doc.id

        return doc

    @staticmethod
    def create_pointer(
        span,
        location: BaseWorker = None,
        id_at_location: (str or int) = None,
        register: bool = False,
        owner: BaseWorker = None,
        ptr_id: (str or int) = None,
        garbage_collect_data: bool = True,
    ):
        """Creates a SpanPointer object that points to a Span object living in the the worker 'location'.

        Returns:
            SpanPointer: pointer object to a Span
        """

        # I put the import here in order to avoid circular imports
        from .pointers.span_pointer import SpanPointer

        if id_at_location is None:
            id_at_location = span.id

        if owner is None:
            owner = span.owner

        span_pointer = SpanPointer(
            location=location, id_at_location=id_at_location, owner=owner, id=ptr_id
        )

        return span_pointer<|MERGE_RESOLUTION|>--- conflicted
+++ resolved
@@ -20,7 +20,6 @@
 class Span(AbstractObject):
     """A slice from a Doc object."""
 
-<<<<<<< HEAD
     def __init__(
         self,
         doc: "Doc",
@@ -29,9 +28,6 @@
         id: int = None,
         owner: BaseWorker = None,
     ):
-=======
-    def __init__(self, doc: "Doc", start: int, end: int, id: int = None, owner: BaseWorker = None):
->>>>>>> 42559738
         """Create a `Span` object from the slice `doc[start : end]`.
 
         Args:
