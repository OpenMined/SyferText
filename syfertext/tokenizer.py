--- conflicted
+++ resolved
@@ -66,16 +66,6 @@
 class Tokenizer(AbstractSendable):
     def __init__(
         self,
-<<<<<<< HEAD
-        exceptions: Dict[str, List[dict]] = TOKENIZER_EXCEPTIONS,
-        prefixes: List[str] = TOKENIZER_PREFIXES,
-        suffixes: List[str] = TOKENIZER_SUFFIXES,
-        infixes: List[str] = TOKENIZER_INFIXES,
-    ):
-        """Initializes the `Tokenizer` object
-=======
-        model_name: str = None,
-        owner: BaseWorker = None,
         exceptions: Dict[str, List[dict]] = None,
         prefixes: List[str] = None,
         suffixes: List[str] = None,
@@ -84,7 +74,6 @@
         """Initializes the `Tokenizer` object. Pass in empty lists for suffix, prefix and infix
         if you don't want any suffix, prefix and infix rules and empty dict for no exception rules.
         If None(default value), is passed, we use pre-configured rules.
->>>>>>> 8835c085
 
         Args:
             exceptions: Exception cases for the tokenizer.
@@ -151,17 +140,9 @@
 
         return self._name.lower()
 
-<<<<<<< HEAD
     @name.setter
     def name(self, name: str) -> None:
         """Set the component name.
-=======
-        # Set the owner
-        self.owner = owner
-
-    def set_model_name(self, model_name: str) -> None:
-        """Set the language model name to which this object belongs.
->>>>>>> 8835c085
 
         Args:
             name: The name of the component
@@ -269,39 +250,24 @@
         else:
             self.exceptions = TOKENIZER_EXCEPTIONS
 
-<<<<<<< HEAD
     def load_state(self) -> None:
-=======
-    def load_state(self, name=None) -> None:
->>>>>>> 8835c085
         """Search for the state of this object on PyGrid.
 
         Modifies:
             self.vocab: The `vocab` property is initialized with the model
                  name. Its 'load_state()` method is also called.
         """
-        if name:
-            self.state_name = name
-        else:
-            self.state_name = self.__class__.__name__.lower()
+
         # Start by creating the vocab and loading its state
-<<<<<<< HEAD
         self.vocab = Vocab()
         self.vocab.pipeline_name = self.pipeline_name
         self.vocab.name = "vocab"
         self.vocab.owner = self.owner
-=======
-        self.vocab = Vocab(model_name=self.model_name, owner=self.owner)
->>>>>>> 8835c085
         self.vocab.load_state()
 
         # Create the query. This is the ID according to which the
         # State object is searched on PyGrid
-<<<<<<< HEAD
         state_id = create_state_query(pipeline_name=self.pipeline_name, state_name=self.name)
-=======
-        state_id = create_state_query(model_name=self.model_name, state_name=self.state_name)
->>>>>>> 8835c085
 
         # Search for the state
         result = search_resource(query=state_id, local_worker=self.owner)
@@ -332,36 +298,22 @@
             exceptions=exceptions, prefixes=prefixes, suffixes=suffixes, infixes=infixes
         )
 
-    def dump_state(self, name: str = None) -> State:
+    def dump_state(self) -> State:
         """Returns a State object that holds the current state of this object.
 
         Returns:
             A State object that holds a simplified version of this object's state.
         """
 
-<<<<<<< HEAD
         # Simplify the state variables
-=======
-        if name:
-            self.state_name = name
-        else:
-            self.state_name = self.__class__.__name__.lower()
-
-        # Simply the state variables
->>>>>>> 8835c085
-        exceptions_simple = serde._simplify(LOCAL_WORKER, self.exceptions)
-        prefixes_simple = serde._simplify(LOCAL_WORKER, self.prefixes)
-        suffixes_simple = serde._simplify(LOCAL_WORKER, self.suffixes)
-        infixes_simple = serde._simplify(LOCAL_WORKER, self.infixes)
+        exceptions_simple = serde._simplify(self.owner, self.exceptions)
+        prefixes_simple = serde._simplify(self.owner, self.prefixes)
+        suffixes_simple = serde._simplify(self.owner, self.suffixes)
+        infixes_simple = serde._simplify(self.owner, self.infixes)
 
         # Create the query. This is the ID according to which the
         # State object is searched for on across workers
-<<<<<<< HEAD
-        state_name = self.__class__.__name__.lower()
-        state_id = f"{self.pipeline_name}:{state_name}"
-=======
-        state_id = f"{self.model_name}:{self.state_name}"
->>>>>>> 8835c085
+        state_id = f"{self.pipeline_name}:{self.name}"
 
         # Create the State object
         state = State(
@@ -493,12 +445,8 @@
         return doc
 
     def _tokenize(self, substring: str, token_meta: TokenMeta, doc: Doc) -> Doc:
-<<<<<<< HEAD
-        """ Tokenize each substring formed after splitting affixes and processing
-=======
         """Tokenize each substring formed after splitting affixes and processing
->>>>>>> 8835c085
-            exceptions. Returns Doc object.
+        exceptions. Returns Doc object.
 
         Args:
             substring: The substring to tokenize.
@@ -539,10 +487,6 @@
 
         Returns:
             substring: The substring to tokenize.
-<<<<<<< HEAD
-            start_pos: A pointer to the start position of the substring in the text.
-=======
->>>>>>> 8835c085
             affixes: Dict holding TokenMeta lists of each affix
                 types as a result of splitting affixes
             exception_tokens: The list of exception tokens TokenMeta objects.
@@ -617,10 +561,6 @@
         Args:
             doc: Original Document
             substring: The substring remaining after splitting all the affixes.
-<<<<<<< HEAD
-            start_pos: The pointer to location of start of substring in text.
-=======
->>>>>>> 8835c085
             space_after: If there is a space after the original substring before splitting any affixes
                 in the text.
             affixes: Dict holding TokenMeta lists of each affix types(prefix, suffix, infix)
@@ -876,11 +816,7 @@
         name_simple = serde._simplify(worker, tokenizer.name)
         pipeline_name_simple = serde._simplify(worker, tokenizer.pipeline_name)
 
-<<<<<<< HEAD
         return (name_simple, pipeline_name_simple)
-=======
-        return (model_name,)
->>>>>>> 8835c085
 
     @staticmethod
     def detail(worker: BaseWorker, simple_obj: tuple):
@@ -895,27 +831,18 @@
            tokenizer (Tokenizer) : a Tokenizer object
         """
 
-<<<<<<< HEAD
         # Get the tuple elements
         name_simple, pipeline_name_simple = simple_obj
-=======
-        # Get the model name from the tuple
-        model_name = simple_obj[0]
->>>>>>> 8835c085
 
         # Detail
         name = serde._detail(worker, name_simple)
         pipeline_name = serde._detail(worker, pipeline_name_simple)
 
         # Create the tokenizer object
-<<<<<<< HEAD
         tokenizer = Tokenizer()
         tokenizer.pipeline_name = pipeline_name
         tokenizer.name = name
         tokenizer.owner = worker
-=======
-        tokenizer = Tokenizer(model_name=model_name, owner=worker)
->>>>>>> 8835c085
 
         return tokenizer
 
