import mmh3
import os
import logging
import urllib.request as request
from tqdm import tqdm
from pathlib import Path
import tempfile
import shutil

# Files to download for each language model
# TODO: Downloading language models should be handled
#       differently in later version of the library.
#       One good idea is to download language models as python packages
#       as done in spaCy

lang_model_files = dict()

lang_model_files["en_core_web_lg"] = [
    "https://github.com/AlanAboudib/syfertext_en_core_web_lg/blob/master/key2row?raw=true",
    "https://github.com/AlanAboudib/syfertext_en_core_web_lg/blob/master/vectors?raw=true",
    "https://github.com/AlanAboudib/syfertext_en_core_web_lg/blob/master/words?raw=true",
]


def hash_string(string):

    key = mmh3.hash64(string, signed=False, seed=1)[0]

    return key


def get_lang_model(model_name: str):
    """Downloads the specified language model `model_name` if not already done.

     Checks if the language folder named `model_name` is present. If not, it
     creates it and downloads the language model files  inside.

     Todo:
         This is an intial version to how language models are dealt
         with. it should be revisited later.
    """

    # Path to the folder containing language models
    data_path = os.path.join(str(Path.home()), "SyferText")

    # Do not download the language model if it is already done
    download_model = False

    # If the data folder does not exist yet, create it
    if not os.path.isdir(data_path):

        os.mkdir(data_path)

    # If the data folder does not contain the language model
    # folder, download the language model
    if model_name not in os.listdir(data_path):

        download_model = True

    if download_model:

        # download model files into a temporary path
        tmp_model_path = _download_model(model_name)

        # move temporary model directory to the models folder
        shutil.move(tmp_model_path, data_path)


def _download_model(model_name: str):
    """Download the language model files through HTTP.

    Args:
        model_name (str): The name of the language model.
    """

    # Intialize the total size of the language model
    model_size = 0

    # chunk size during download (in bytes)
    chunk_size = 1024

    print(f"Preparing to download language model `{model_name}` ...")

    # Get the total size of all files combined
    for file_url in lang_model_files[model_name]:
        file_info = request.urlopen(file_url).info()
        model_size += int(file_info["Content-Length"])

    # Initialize the progress bar object of tqdm
    prog_bar = tqdm(total=model_size, unit="B", unit_scale=True, desc=model_name)

    # get the temporary directory path
    tmp_data_path = tempfile.gettempdir()

    # create the temporary model path
    tmp_model_path = os.path.join(tmp_data_path, model_name)

    if not os.path.exists(tmp_model_path):
        os.mkdir(tmp_model_path)

    # start download
    for file_url in lang_model_files[model_name]:

        # Create the file path
        file_name = os.path.basename(file_url).split("?")[0]

        file_path = os.path.join(tmp_model_path, file_name)

        # Create the request object
        req = request.urlopen(file_url)

        with (open(file_path, "wb")) as f:

            while True:

                # Read a chunk of the file
                chunk = req.read(chunk_size)

                # If the chunck is not empty, write it to the file
                if chunk:
                    f.write(chunk)

                    # update tqdm's progress bar
                    prog_bar.update(chunk_size)

                else:
                    # Downloading the file finished
                    break
<<<<<<< HEAD

    prog_bar.close()


def normalize_slice(length, start, stop, step=None):

    assert step is None or step == 1, "Not a valid Slice"

    if start is None:
        start = 0

    elif start < 0:
        start += length

    start = min(length, max(0, start))

    if stop is None:
        stop = length

    elif stop < 0:
        stop += length

    stop = min(length, max(start, stop))

    assert start < stop, "Empty range"

    return start, stop
=======
    prog_bar.close()
    return tmp_model_path
>>>>>>> 82dea5ec
<|MERGE_RESOLUTION|>--- conflicted
+++ resolved
@@ -126,10 +126,9 @@
                 else:
                     # Downloading the file finished
                     break
-<<<<<<< HEAD
-
     prog_bar.close()
-
+    
+    return tmp_model_path
 
 def normalize_slice(length, start, stop, step=None):
 
@@ -153,8 +152,4 @@
 
     assert start < stop, "Empty range"
 
-    return start, stop
-=======
-    prog_bar.close()
-    return tmp_model_path
->>>>>>> 82dea5ec
+    return start, stop