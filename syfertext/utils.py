--- conflicted
+++ resolved
@@ -99,11 +99,7 @@
     """
 
     expression = "|".join([piece + "$" for piece in entries if piece.strip()])
-<<<<<<< HEAD
-    
-=======
 
->>>>>>> cd051721
     return re.compile(expression)
 
 
@@ -122,7 +118,6 @@
     return re.compile(expression)
 
 
-<<<<<<< HEAD
 def search_state(query: str, local_worker: BaseWorker) -> Union[State, None]:
     """Searches for a State object on the grid of workers.
     It first checks out whether the object could be found on the local worker.
@@ -174,7 +169,7 @@
             state = state_ptr.get()
 
             return state
-=======
+
 class MsgpackCodeGenerator:
     def __init__(self):
 
@@ -193,4 +188,3 @@
 
 
 msgpack_code_generator = MsgpackCodeGenerator()
->>>>>>> cd051721
