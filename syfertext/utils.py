--- conflicted
+++ resolved
@@ -131,9 +131,9 @@
                     # Downloading the file finished
                     break
     prog_bar.close()
-<<<<<<< HEAD
 
     return tmp_model_path
+
 
 
 def normalize_slice(length, start, stop, step=None):
@@ -159,9 +159,6 @@
     assert start < stop, "Empty range"
 
     return start, stop
-=======
-    return tmp_model_path
-
 
 # The following three functions for compiling prefix, suffix and infix regex are adapted
 # from Spacy  https://github.com/explosion/spaCy/blob/master/spacy/util.py.
@@ -210,4 +207,3 @@
 
     expression = "|".join([piece for piece in entries if piece.strip()])
     return re.compile(expression)
->>>>>>> 31dbe439
