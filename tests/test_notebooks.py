import glob
import pytest
import nbformat
import papermill as pm

<<<<<<< HEAD
"""selecting all the notebook in the tutorial folder using glob."""
all_notebooks = [n for n in glob.glob("tutorials/**/*.ipynb", recursive=True)]
=======

all_notebooks = [n for n in glob.glob("tutorials/*.ipynb", recursive=True)]
>>>>>>> cd051721


@pytest.mark.parametrize("notebook", sorted(all_notebooks))
def test_notebooks(notebook):
    """Test Notebooks in the tutorial root folder."""
    res = pm.execute_notebook(notebook, "/dev/null", parameters={}, timeout=300)
    assert isinstance(res, nbformat.notebooknode.NotebookNode)<|MERGE_RESOLUTION|>--- conflicted
+++ resolved
@@ -3,14 +3,9 @@
 import nbformat
 import papermill as pm
 
-<<<<<<< HEAD
-"""selecting all the notebook in the tutorial folder using glob."""
-all_notebooks = [n for n in glob.glob("tutorials/**/*.ipynb", recursive=True)]
-=======
 
+"""selecting all the notebook in the tutorial folder."""
 all_notebooks = [n for n in glob.glob("tutorials/*.ipynb", recursive=True)]
->>>>>>> cd051721
-
 
 @pytest.mark.parametrize("notebook", sorted(all_notebooks))
 def test_notebooks(notebook):
