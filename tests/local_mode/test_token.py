import syft as sy
import torch
import syfertext
<<<<<<< HEAD
import numpy as np
from syfertext.local_pipeline import get_test_language_model
=======
from syfertext.attrs import Attributes

>>>>>>> 42559738

hook = sy.TorchHook(torch)
me = hook.local_worker
me.is_client_worker = False

nlp = get_test_language_model()


def test_check_flag():
    """ Test the check flag method for tokens"""

    doc = nlp("token {")
    token1 = doc[0]
    token2 = doc[1]

    # check same attribute value is returned using check_flag method
    # and token attribute
    assert token1.is_digit == token1.check_flag(Attributes.IS_DIGIT)
    assert token2.is_bracket == token2.check_flag(Attributes.IS_BRACKET)


def test_set_flag():
    """ Test if you can set/update the existing token attribute"""

    doc = nlp("hello banana")
    token1 = doc[0]
    token2 = doc[1]

    # override an attribute value for a token
    token1.set_flag(flag_id=Attributes.IS_DIGIT, value=True)

    # the actual token is not digit but you can override the flag to set it True
    assert token1.is_digit


def test_valid_token_norm_is_not_zero():
    """Test that the norm of a valid token is not zero"""

    doc = nlp("possible")
    norm = doc[0].vector_norm.item()

    # check that norm is not zero for valid token
    assert norm != 0.0


def test_oov_token_norm_is_zero():
    """Test that the norm of an out-of-vocab oken is zero"""

    doc = nlp("notvalidtoken")
    norm = doc[0].vector_norm.item()

    # check that norm is zero for invalid token
    assert norm == 0.0


def test_similarity_tokens():
    """Test that the similarity of valid tokens"""

    doc = nlp("possible power")
    token1 = doc[0]
    token2 = doc[1]

    # check commutativity of similarity
    assert token1.similarity(token2) == token2.similarity(token1)

    # check if similarity is in valid range
    assert -1.0 <= token1.similarity(token2).item() <= 1.0<|MERGE_RESOLUTION|>--- conflicted
+++ resolved
@@ -1,13 +1,10 @@
 import syft as sy
 import torch
 import syfertext
-<<<<<<< HEAD
 import numpy as np
 from syfertext.local_pipeline import get_test_language_model
-=======
 from syfertext.attrs import Attributes
 
->>>>>>> 42559738
 
 hook = sy.TorchHook(torch)
 me = hook.local_worker
