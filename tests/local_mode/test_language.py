import os
import syft as sy
import torch
import syfertext
from pathlib import Path
<<<<<<< HEAD
import numpy as np
from syfertext.local_pipeline import get_test_language_model
=======

>>>>>>> 42559738

hook = sy.TorchHook(torch)
me = hook.local_worker
me.is_client_worker = False

nlp = get_test_language_model()


def test_lazy_language_model_load():
    """Test the the language model vectors are loaded only after
    the first vector is requested
    """

    # Upon initialization of the language model, the vectors
    # shouldn't be loaded
    assert nlp.vocab.vectors.loaded == False
    assert not hasattr(nlp.vocab.vectors, "data")

    # Even when we tokenize a string, the language model should
    # still be not loaded
    doc = nlp("Language is lazy")
    assert nlp.vocab.vectors.loaded == False
    assert not hasattr(nlp.vocab.vectors, "data")

    # Now, if an operation requiring that vectors be loaded is
    # performed, vectors should become loaded.
    doc[0].vector
    assert nlp.vocab.vectors.loaded == True
    assert hasattr(nlp.vocab.vectors, "data")


def test_vector_valid_token_is_not_zero():
    """Test that the vector of a valid token is not all zeros"""

    doc = nlp("possible")
    actual = doc[0].vector
    zeros = torch.zeros(actual.shape)

    # check that at least one cell in actual vector is not zero
    assert (actual != zeros).any() == True


def test_vector_non_valid_token_is_zero():
    """Test that the vector of non valid token is all zeros"""

    doc = nlp("outofvocabularytoken")
    actual = doc[0].vector
    zeros = torch.zeros(actual.shape)

    # check that all cells in actual vector are zeros
    assert (actual == zeros).all() == True


def test_length_of_doc():
    """Test that the tokenizer creates the right number of tokens."""

    doc = nlp("I #love  app-le.")
    actual = 8
    tokens_created = len(doc)

    # check that all cells in actual vector are zeros
    assert actual == tokens_created


def test_correctness_of_tokens_created():
    """Test that tokens created by the tokenizer are correct"""

    doc = nlp("I 'love  app-le!")
    actual_tokens = ["I", "'", "love", " ", "app", "-", "le", "!"]

    # check that tokenizer is correctly tokenizing the text.
    for i, token_created in enumerate(doc):
        assert str(token_created) == actual_tokens[i]

    # check correct infix are tokenized only
    str1 = "Hell#o"  # this string does not contain infix.
    str2 = "Hell-o"  # This string contains logical infix.

    assert len(nlp(str1)) == 1  # ['Hell#o']
    assert len(nlp(str2)) == 3  # ['Hell', '-', 'o']

    # check exception cases are tokenized correctly
    excep = "U.S.A"

    assert len(nlp(excep)) == 1  # ['U.S.A']<|MERGE_RESOLUTION|>--- conflicted
+++ resolved
@@ -3,12 +3,8 @@
 import torch
 import syfertext
 from pathlib import Path
-<<<<<<< HEAD
 import numpy as np
 from syfertext.local_pipeline import get_test_language_model
-=======
-
->>>>>>> 42559738
 
 hook = sy.TorchHook(torch)
 me = hook.local_worker
