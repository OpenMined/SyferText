{
  "files": [
    "CONTRIBUTORS.md"
  ],
  "imageSize": 100,
  "commit": false,
  "contributors": [
    {
      "login": "sachin-101",
      "name": "Sachin Kumar",
      "avatar_url": "https://avatars1.githubusercontent.com/u/44168164?v=4",
      "profile": "https://www.linkedin.com/in/sachin-kumar-837b2b17b/",
      "contributions": [
        "code"
      ]
    },
    {
<<<<<<< HEAD
      "login": "Nilanshrajput",
      "name": "Nilansh Rajput",
      "avatar_url": "https://avatars3.githubusercontent.com/u/28673745?v=4",
      "profile": "https://www.linkedin.com/in/nilansh-rajput-012a76155",
=======
      "login": "AlanAboudib",
      "name": "Alan Aboudib",
      "avatar_url": "https://avatars0.githubusercontent.com/u/11991643?v=4",
      "profile": "https://github.com/AlanAboudib",
>>>>>>> 74428b11
      "contributions": [
        "ideas",
        "code",
        "design",
        "doc"
      ]
    }
  ],
  "contributorsPerLine": 7,
  "projectName": "SyferText",
  "projectOwner": "OpenMined",
  "repoType": "github",
  "repoHost": "https://github.com",
  "skipCi": true
}<|MERGE_RESOLUTION|>--- conflicted
+++ resolved
@@ -15,24 +15,23 @@
       ]
     },
     {
-<<<<<<< HEAD
       "login": "Nilanshrajput",
       "name": "Nilansh Rajput",
       "avatar_url": "https://avatars3.githubusercontent.com/u/28673745?v=4",
       "profile": "https://www.linkedin.com/in/nilansh-rajput-012a76155",
-=======
+       "contributions": [
+        "code"
+      ]
+     },
+     {
       "login": "AlanAboudib",
       "name": "Alan Aboudib",
       "avatar_url": "https://avatars0.githubusercontent.com/u/11991643?v=4",
       "profile": "https://github.com/AlanAboudib",
->>>>>>> 74428b11
       "contributions": [
-        "ideas",
-        "code",
-        "design",
-        "doc"
+        "code"
       ]
-    }
+     }
   ],
   "contributorsPerLine": 7,
   "projectName": "SyferText",
